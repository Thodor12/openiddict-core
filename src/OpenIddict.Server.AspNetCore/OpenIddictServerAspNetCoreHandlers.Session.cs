--- conflicted
+++ resolved
@@ -64,19 +64,14 @@
 
             public RestoreCachedRequestParameters() => throw new InvalidOperationException(SR.GetResourceString(SR.ID0116));
 
-<<<<<<< HEAD
-            public RestoreCachedRequestParameters(IDistributedCache cache,
-                IOpenIddictEncryptionCredentialsResolver encryptionCredentialsResolver,
-                IOpenIddictSigningCredentialsResolver signingCredentialsResolver)
+            public RestoreCachedRequestParameters(IDistributedCache cache!!,
+                IOpenIddictEncryptionCredentialsResolver encryptionCredentialsResolver!!,
+                IOpenIddictSigningCredentialsResolver signingCredentialsResolver!!)
             {
                 _cache = cache;
                 _encryptionCredentialsResolver = encryptionCredentialsResolver;
                 _signingCredentialsResolver = signingCredentialsResolver;
             }
-=======
-            public RestoreCachedRequestParameters(IDistributedCache cache!!)
-                => _cache = cache;
->>>>>>> 40105639
 
             /// <summary>
             /// Gets the default descriptor definition assigned to this handler.
@@ -175,13 +170,9 @@
 
             public CacheRequestParameters(
                 IDistributedCache cache,
-<<<<<<< HEAD
-                IOptionsMonitor<OpenIddictServerAspNetCoreOptions> options,
-                IOpenIddictEncryptionCredentialsResolver encryptionCredentialsResolver,
-                IOpenIddictSigningCredentialsResolver signingCredentialsResolver)
-=======
-                IOptionsMonitor<OpenIddictServerAspNetCoreOptions> options!!)
->>>>>>> 40105639
+                IOptionsMonitor<OpenIddictServerAspNetCoreOptions> options!!,
+                IOpenIddictEncryptionCredentialsResolver encryptionCredentialsResolver!!,
+                IOpenIddictSigningCredentialsResolver signingCredentialsResolver!!)
             {
                 _cache = cache;
                 _options = options;
@@ -255,20 +246,10 @@
                 var token = context.Options.JsonWebTokenHandler.CreateToken(new SecurityTokenDescriptor
                 {
                     Audience = context.Issuer?.AbsoluteUri,
-<<<<<<< HEAD
-                    Claims = context.Request.GetParameters().ToDictionary(
-                        parameter => parameter.Key,
-                        parameter => parameter.Value.Value),
                     EncryptingCredentials = (await _encryptionCredentialsResolver.GetCurrentEncryptionCredentialAsync()).EnsureValidEncryptingCredentials(),
                     Issuer = context.Issuer?.AbsoluteUri,
                     SigningCredentials = (await _signingCredentialsResolver.GetCurrentSigningCredentialAsync()).EnsureValidSigningCredentials(),
-                    Subject = new ClaimsIdentity(),
-=======
-                    EncryptingCredentials = context.Options.EncryptionCredentials.First(),
-                    Issuer = context.Issuer?.AbsoluteUri,
-                    SigningCredentials = context.Options.SigningCredentials.First(),
                     Subject = new ClaimsIdentity(claims, TokenValidationParameters.DefaultAuthenticationType),
->>>>>>> 40105639
                     TokenType = JsonWebTokenTypes.Private.LogoutRequest
                 });
 
