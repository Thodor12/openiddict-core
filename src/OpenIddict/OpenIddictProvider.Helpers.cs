﻿/*
 * Licensed under the Apache License, Version 2.0 (http://www.apache.org/licenses/LICENSE-2.0)
 * See https://github.com/openiddict/openiddict-core for more information concerning
 * the license and the contributors participating to this project.
 */

using System;
using System.Diagnostics;
using System.Security.Cryptography;
using System.Threading.Tasks;
using AspNet.Security.OpenIdConnect.Extensions;
using AspNet.Security.OpenIdConnect.Primitives;
using AspNet.Security.OpenIdConnect.Server;
using JetBrains.Annotations;
using Microsoft.AspNetCore.Authentication;
using Microsoft.AspNetCore.Http;
using Microsoft.Extensions.DependencyInjection;
using Microsoft.Extensions.Logging;
using Microsoft.IdentityModel.Tokens;
using OpenIddict.Core;

namespace OpenIddict
{
    public partial class OpenIddictProvider<TApplication, TAuthorization, TScope, TToken> : OpenIdConnectServerProvider
        where TApplication : class where TAuthorization : class where TScope : class where TToken : class
    {
        private async Task CreateAuthorizationAsync(
            [NotNull] AuthenticationTicket ticket, [NotNull] OpenIddictOptions options,
            [NotNull] HttpContext context, [NotNull] OpenIdConnectRequest request)
        {
            var applications = context.RequestServices.GetRequiredService<OpenIddictApplicationManager<TApplication>>();
            var authorizations = context.RequestServices.GetRequiredService<OpenIddictAuthorizationManager<TAuthorization>>();
            var logger = context.RequestServices.GetRequiredService<ILogger<OpenIddictProvider<TApplication, TAuthorization, TScope, TToken>>>();

            if (options.DisableTokenRevocation)
            {
                return;
            }

            var descriptor = new OpenIddictAuthorizationDescriptor
            {
                Status = OpenIddictConstants.Statuses.Valid,
                Subject = ticket.Principal.GetClaim(OpenIdConnectConstants.Claims.Subject),
                Type = OpenIddictConstants.AuthorizationTypes.AdHoc
            };

            foreach (var scope in request.GetScopes())
            {
                descriptor.Scopes.Add(scope);
            }

            // If the client application is known, bind it to the authorization.
            if (!string.IsNullOrEmpty(request.ClientId))
            {
                var application = await applications.FindByClientIdAsync(request.ClientId, context.RequestAborted);
                if (application == null)
                {
                    throw new InvalidOperationException("The client application cannot be retrieved from the database.");
                }

                descriptor.ApplicationId = await applications.GetIdAsync(application, context.RequestAborted);
            }

            var authorization = await authorizations.CreateAsync(descriptor, context.RequestAborted);
            if (authorization != null)
            {
                var identifier = await authorizations.GetIdAsync(authorization, context.RequestAborted);

                if (string.IsNullOrEmpty(request.ClientId))
                {
                    logger.LogInformation("An ad hoc authorization was automatically created and " +
                                          "associated with an unknown application: {Identifier}.", identifier);
                }

                else
                {
                    logger.LogInformation("An ad hoc authorization was automatically created and " +
                                          "associated with the '{ClientId}' application: {Identifier}.",
                                          request.ClientId, identifier);
                }

                // Attach the unique identifier of the ad hoc authorization to the authentication ticket
                // so that it is attached to all the derived tokens, allowing batched revocations support.
                ticket.SetProperty(OpenIddictConstants.Properties.AuthorizationId, identifier);
            }
        }

        private async Task<string> CreateTokenAsync(
            [NotNull] string type, [NotNull] AuthenticationTicket ticket,
            [NotNull] OpenIddictOptions options, [NotNull] HttpContext context,
            [NotNull] OpenIdConnectRequest request,
            [NotNull] ISecureDataFormat<AuthenticationTicket> format)
        {
            Debug.Assert(!(options.DisableTokenRevocation && options.UseReferenceTokens),
                "Token revocation cannot be disabled when using reference tokens.");

            Debug.Assert(type == OpenIdConnectConstants.TokenUsages.AccessToken ||
                         type == OpenIdConnectConstants.TokenUsages.AuthorizationCode ||
                         type == OpenIdConnectConstants.TokenUsages.RefreshToken,
                "Only authorization codes, access and refresh tokens should be created using this method.");

            var applications = context.RequestServices.GetRequiredService<OpenIddictApplicationManager<TApplication>>();
            var logger = context.RequestServices.GetRequiredService<ILogger<OpenIddictProvider<TApplication, TAuthorization, TScope, TToken>>>();
            var tokens = context.RequestServices.GetRequiredService<OpenIddictTokenManager<TToken>>();

            // When sliding expiration is disabled, the expiration date of generated refresh tokens is fixed
            // and must exactly match the expiration date of the refresh token used in the token request.
            if (request.IsTokenRequest() && request.IsRefreshTokenGrantType() &&
               !options.UseSlidingExpiration && type == OpenIdConnectConstants.TokenUsages.RefreshToken)
            {
                var properties = request.GetProperty<AuthenticationTicket>(
                    OpenIddictConstants.Properties.AuthenticationTicket)?.Properties;
                Debug.Assert(properties != null, "The authentication properties shouldn't be null.");

                ticket.Properties.ExpiresUtc = properties.ExpiresUtc;
            }

            if (options.DisableTokenRevocation)
            {
                return null;
            }

            var descriptor = new OpenIddictTokenDescriptor
            {
                AuthorizationId = ticket.GetProperty(OpenIddictConstants.Properties.AuthorizationId),
                CreationDate = ticket.Properties.IssuedUtc,
                ExpirationDate = ticket.Properties.ExpiresUtc,
                Status = OpenIddictConstants.Statuses.Valid,
                Subject = ticket.Principal.GetClaim(OpenIdConnectConstants.Claims.Subject),
                Type = type
            };

            string result = null;

            // When reference tokens are enabled or when the token is an authorization code or a
            // refresh token, remove the unnecessary properties from the authentication ticket.
            if (options.UseReferenceTokens ||
               (type == OpenIdConnectConstants.TokenUsages.AuthorizationCode ||
                type == OpenIdConnectConstants.TokenUsages.RefreshToken))
            {
                ticket.Properties.IssuedUtc = ticket.Properties.ExpiresUtc = null;
                ticket.RemoveProperty(OpenIddictConstants.Properties.AuthorizationId)
                      .RemoveProperty(OpenIdConnectConstants.Properties.TokenId);
            }

            // If reference tokens are enabled, create a new entry for
            // authorization codes, refresh tokens and access tokens.
            if (options.UseReferenceTokens)
            {
                // Note: the data format is automatically replaced at startup time to ensure
                // that encrypted tokens stored in the database cannot be considered as
                // valid tokens if the developer decides to disable reference tokens support.
                descriptor.Ciphertext = format.Protect(ticket);

                // Generate a new crypto-secure random identifier that will be
                // substituted to the ciphertext returned by the data format.
                var bytes = new byte[256 / 8];
                options.RandomNumberGenerator.GetBytes(bytes);
                result = Base64UrlEncoder.Encode(bytes);

                // Compute the digest of the generated identifier and use
                // it as the hashed identifier of the reference token.
                // Doing that prevents token identifiers stolen from
                // the database from being used as valid reference tokens.
                using (var algorithm = SHA256.Create())
                {
                    descriptor.Hash = Convert.ToBase64String(algorithm.ComputeHash(bytes));
                }
            }

            // Otherwise, only create a token metadata entry for authorization codes and refresh tokens.
            else if (type != OpenIdConnectConstants.TokenUsages.AuthorizationCode &&
                     type != OpenIdConnectConstants.TokenUsages.RefreshToken)
            {
                return null;
            }

            // If the client application is known, associate it with the token.
            if (!string.IsNullOrEmpty(request.ClientId))
            {
                var application = await applications.FindByClientIdAsync(request.ClientId, context.RequestAborted);
                if (application == null)
                {
                    throw new InvalidOperationException("The client application cannot be retrieved from the database.");
                }

                descriptor.ApplicationId = await applications.GetIdAsync(application, context.RequestAborted);
            }

            // If a null value was returned by CreateAsync(), return immediately.
            var token = await tokens.CreateAsync(descriptor, context.RequestAborted);
            if (token == null)
            {
                return null;
            }

            // Throw an exception if the token identifier can't be resolved.
            var identifier = await tokens.GetIdAsync(token, context.RequestAborted);
            if (string.IsNullOrEmpty(identifier))
            {
                throw new InvalidOperationException("The unique key associated with a refresh token cannot be null or empty.");
            }

            // Restore the token identifier using the unique
            // identifier attached with the database entry.
            ticket.SetTokenId(identifier);

            // Dynamically set the creation and expiration dates.
            ticket.Properties.IssuedUtc = await tokens.GetCreationDateAsync(token, context.RequestAborted);
            ticket.Properties.ExpiresUtc = await tokens.GetExpirationDateAsync(token, context.RequestAborted);

            // Restore the authorization identifier using the identifier attached with the database entry.
            ticket.SetProperty(OpenIddictConstants.Properties.AuthorizationId,
                await tokens.GetAuthorizationIdAsync(token, context.RequestAborted));

            if (!string.IsNullOrEmpty(result))
            {
                logger.LogTrace("A new reference token was successfully generated and persisted " +
                                "in the database: {Token} ; {Claims} ; {Properties}.",
                                result, ticket.Principal.Claims, ticket.Properties.Items);
            }

            return result;
        }

        private async Task<AuthenticationTicket> ReceiveTokenAsync(
            [NotNull] string value, [NotNull] OpenIddictOptions options,
            [NotNull] HttpContext context, [NotNull] OpenIdConnectRequest request,
            [NotNull] ISecureDataFormat<AuthenticationTicket> format)
        {
            var logger = context.RequestServices.GetRequiredService<ILogger<OpenIddictProvider<TApplication, TAuthorization, TScope, TToken>>>();
            var tokens = context.RequestServices.GetRequiredService<OpenIddictTokenManager<TToken>>();

            if (!options.UseReferenceTokens)
            {
                return null;
            }

            string hash;
            try
            {
                // Compute the digest of the received token and use it
                // to retrieve the reference token from the database.
                using (var algorithm = SHA256.Create())
                {
                    hash = Convert.ToBase64String(algorithm.ComputeHash(Base64UrlEncoder.DecodeBytes(value)));
                }
            }

            // Swallow format-related exceptions to ensure badly formed
            // or tampered tokens don't cause an exception at this stage.
            catch
            {
                return null;
            }

            // Retrieve the token entry from the database. If it
            // cannot be found, assume the token is not valid.
            var token = await tokens.FindByHashAsync(hash, context.RequestAborted);
            if (token == null)
            {
                logger.LogInformation("The reference token corresponding to the '{Hash}' hashed " +
                                      "identifier cannot be found in the database.", hash);

                return null;
            }

            var identifier = await tokens.GetIdAsync(token, context.RequestAborted);
            if (string.IsNullOrEmpty(identifier))
            {
                logger.LogWarning("The identifier associated with the received token cannot be retrieved. " +
                                  "This may indicate that the token entry is corrupted.");

                return null;
            }

            // Extract the encrypted payload from the token. If it's null or empty,
            // assume the token is not a reference token and consider it as invalid.
            var ciphertext = await tokens.GetCiphertextAsync(token, context.RequestAborted);
            if (string.IsNullOrEmpty(ciphertext))
            {
                logger.LogWarning("The ciphertext associated with the token '{Identifier}' cannot be retrieved. " +
                                  "This may indicate that the token is not a reference token.", identifier);

                return null;
            }

            var ticket = format.Unprotect(ciphertext);
            if (ticket == null)
            {
                logger.LogWarning("The ciphertext associated with the token '{Identifier}' cannot be decrypted. " +
                                  "This may indicate that the token entry is corrupted or tampered.",
                                  await tokens.GetIdAsync(token, context.RequestAborted));

                return null;
            }

            // Restore the token identifier using the unique
            // identifier attached with the database entry.
            ticket.SetTokenId(identifier);

            // Dynamically set the creation and expiration dates.
            ticket.Properties.IssuedUtc = await tokens.GetCreationDateAsync(token, context.RequestAborted);
            ticket.Properties.ExpiresUtc = await tokens.GetExpirationDateAsync(token, context.RequestAborted);

            // Restore the authorization identifier using the identifier attached with the database entry.
            ticket.SetProperty(OpenIddictConstants.Properties.AuthorizationId,
                await tokens.GetAuthorizationIdAsync(token, context.RequestAborted));

            logger.LogTrace("The reference token '{Identifier}' was successfully retrieved " +
                            "from the database and decrypted:  {Claims} ; {Properties}.",
                            identifier, ticket.Principal.Claims, ticket.Properties.Items);

            return ticket;
        }

        private async Task<bool> TryRevokeAuthorizationAsync([NotNull] AuthenticationTicket ticket, [NotNull] HttpContext context)
        {
<<<<<<< HEAD
            var authorizations = context.RequestServices.GetRequiredService<OpenIddictAuthorizationManager<TAuthorization>>();
            var logger = context.RequestServices.GetRequiredService<ILogger<OpenIddictProvider<TApplication, TAuthorization, TScope, TToken>>>();

=======
            // Note: if the authorization identifier or the authorization itself
            // cannot be found, return true as the authorization doesn't need
            // to be revoked if it doesn't exist or is already invalid.
>>>>>>> 31abb05f
            var identifier = ticket.GetProperty(OpenIddictConstants.Properties.AuthorizationId);
            if (string.IsNullOrEmpty(identifier))
            {
                return true;
            }

            var authorization = await authorizations.FindByIdAsync(identifier, context.RequestAborted);
            if (authorization == null)
            {
                return true;
            }

<<<<<<< HEAD
            await authorizations.RevokeAsync(authorization, context.RequestAborted);

            logger.LogInformation("The authorization '{Identifier}' was automatically revoked.", identifier);
=======
            try
            {
                await Authorizations.RevokeAsync(authorization, context.RequestAborted);

                Logger.LogInformation("The authorization '{Identifier}' was automatically revoked.", identifier);

                return true;
            }

            catch (Exception exception)
            {
                Logger.LogWarning(exception, "An exception occurred while trying to revoke the authorization " +
                                             "associated with the token '{Identifier}'.", identifier);

                return false;
            }
>>>>>>> 31abb05f
        }

        private async Task<bool> TryRevokeTokensAsync([NotNull] AuthenticationTicket ticket, [NotNull] HttpContext context)
        {
<<<<<<< HEAD
            var logger = context.RequestServices.GetRequiredService<ILogger<OpenIddictProvider<TApplication, TAuthorization, TScope, TToken>>>();
            var tokens = context.RequestServices.GetRequiredService<OpenIddictTokenManager<TToken>>();

=======
            // Note: if the authorization identifier is null, return true as no tokens need to be revoked.
>>>>>>> 31abb05f
            var identifier = ticket.GetProperty(OpenIddictConstants.Properties.AuthorizationId);
            if (string.IsNullOrEmpty(identifier))
            {
                return true;
            }

            foreach (var token in await tokens.FindByAuthorizationIdAsync(identifier, context.RequestAborted))
            {
                // Don't overwrite the status of the token used in the token request.
                if (string.Equals(ticket.GetTokenId(), await tokens.GetIdAsync(token, context.RequestAborted)))
                {
                    continue;
                }

<<<<<<< HEAD
                await tokens.RevokeAsync(token, context.RequestAborted);

                logger.LogInformation("The token '{Identifier}' was automatically revoked.",
                    await tokens.GetIdAsync(token, context.RequestAborted));
=======
                try
                {
                    await Tokens.RevokeAsync(token, context.RequestAborted);

                    Logger.LogInformation("The token '{Identifier}' was automatically revoked.",
                        await Tokens.GetIdAsync(token, context.RequestAborted));
                }

                catch (Exception exception)
                {
                    Logger.LogWarning(exception, "An exception occurred while trying to revoke the tokens " +
                                                 "associated with the token '{Identifier}'.",
                                                 await Tokens.GetIdAsync(token, context.RequestAborted));

                    return false;
                }
            }

            return true;
        }

        private async Task<bool> TryRedeemTokenAsync([NotNull] AuthenticationTicket ticket, [NotNull] HttpContext context)
        {
            // Note: if the token identifier or the token itself
            // cannot be found, return true as the token doesn't need
            // to be revoked if it doesn't exist or is already invalid.
            var identifier = ticket.GetTokenId();
            if (string.IsNullOrEmpty(identifier))
            {
                return true;
            }

            var token = await Tokens.FindByIdAsync(identifier, context.RequestAborted);
            if (token == null)
            {
                return true;
            }

            try
            {
                await Tokens.RedeemAsync(token, context.RequestAborted);

                Logger.LogInformation("The token '{Identifier}' was automatically marked as redeemed.", identifier);

                return true;
            }

            catch (Exception exception)
            {
                Logger.LogWarning(exception, "An exception occurred while trying to " +
                                             "redeem the token '{Identifier}'.", identifier);

                return false;
            }
        }

        private async Task<bool> TryExtendTokenAsync(
            [NotNull] AuthenticationTicket ticket, [NotNull] HttpContext context, [NotNull] OpenIddictOptions options)
        {
            var identifier = ticket.GetTokenId();
            if (string.IsNullOrEmpty(identifier))
            {
                return false;
            }

            var token = await Tokens.FindByIdAsync(identifier, context.RequestAborted);
            if (token == null)
            {
                return false;
            }

            try
            {
                // Compute the new expiration date of the refresh token.
                var date = options.SystemClock.UtcNow;
                date += ticket.GetRefreshTokenLifetime() ?? options.RefreshTokenLifetime;

                await Tokens.ExtendAsync(token, date, context.RequestAborted);

                Logger.LogInformation("The expiration date of the refresh token '{Identifier}' " +
                                      "was automatically updated: {Date}.", identifier, date);

                return true;
            }

            catch (Exception exception)
            {
                Logger.LogWarning(exception, "An exception occurred while trying to update the " +
                                             "expiration date of the token '{Identifier}'.", identifier);

                return false;
>>>>>>> 31abb05f
            }
        }
    }
}<|MERGE_RESOLUTION|>--- conflicted
+++ resolved
@@ -316,15 +316,12 @@
 
         private async Task<bool> TryRevokeAuthorizationAsync([NotNull] AuthenticationTicket ticket, [NotNull] HttpContext context)
         {
-<<<<<<< HEAD
             var authorizations = context.RequestServices.GetRequiredService<OpenIddictAuthorizationManager<TAuthorization>>();
             var logger = context.RequestServices.GetRequiredService<ILogger<OpenIddictProvider<TApplication, TAuthorization, TScope, TToken>>>();
 
-=======
             // Note: if the authorization identifier or the authorization itself
             // cannot be found, return true as the authorization doesn't need
             // to be revoked if it doesn't exist or is already invalid.
->>>>>>> 31abb05f
             var identifier = ticket.GetProperty(OpenIddictConstants.Properties.AuthorizationId);
             if (string.IsNullOrEmpty(identifier))
             {
@@ -337,39 +334,30 @@
                 return true;
             }
 
-<<<<<<< HEAD
-            await authorizations.RevokeAsync(authorization, context.RequestAborted);
-
-            logger.LogInformation("The authorization '{Identifier}' was automatically revoked.", identifier);
-=======
             try
             {
-                await Authorizations.RevokeAsync(authorization, context.RequestAborted);
-
-                Logger.LogInformation("The authorization '{Identifier}' was automatically revoked.", identifier);
+                await authorizations.RevokeAsync(authorization, context.RequestAborted);
+
+                logger.LogInformation("The authorization '{Identifier}' was automatically revoked.", identifier);
 
                 return true;
             }
 
             catch (Exception exception)
             {
-                Logger.LogWarning(exception, "An exception occurred while trying to revoke the authorization " +
-                                             "associated with the token '{Identifier}'.", identifier);
+                logger.LogWarning(0, exception, "An exception occurred while trying to revoke the authorization " +
+                                                "associated with the token '{Identifier}'.", identifier);
 
                 return false;
             }
->>>>>>> 31abb05f
         }
 
         private async Task<bool> TryRevokeTokensAsync([NotNull] AuthenticationTicket ticket, [NotNull] HttpContext context)
         {
-<<<<<<< HEAD
             var logger = context.RequestServices.GetRequiredService<ILogger<OpenIddictProvider<TApplication, TAuthorization, TScope, TToken>>>();
             var tokens = context.RequestServices.GetRequiredService<OpenIddictTokenManager<TToken>>();
 
-=======
             // Note: if the authorization identifier is null, return true as no tokens need to be revoked.
->>>>>>> 31abb05f
             var identifier = ticket.GetProperty(OpenIddictConstants.Properties.AuthorizationId);
             if (string.IsNullOrEmpty(identifier))
             {
@@ -384,25 +372,19 @@
                     continue;
                 }
 
-<<<<<<< HEAD
-                await tokens.RevokeAsync(token, context.RequestAborted);
-
-                logger.LogInformation("The token '{Identifier}' was automatically revoked.",
-                    await tokens.GetIdAsync(token, context.RequestAborted));
-=======
                 try
                 {
-                    await Tokens.RevokeAsync(token, context.RequestAborted);
-
-                    Logger.LogInformation("The token '{Identifier}' was automatically revoked.",
-                        await Tokens.GetIdAsync(token, context.RequestAborted));
+                    await tokens.RevokeAsync(token, context.RequestAborted);
+
+                    logger.LogInformation("The token '{Identifier}' was automatically revoked.",
+                        await tokens.GetIdAsync(token, context.RequestAborted));
                 }
 
                 catch (Exception exception)
                 {
-                    Logger.LogWarning(exception, "An exception occurred while trying to revoke the tokens " +
-                                                 "associated with the token '{Identifier}'.",
-                                                 await Tokens.GetIdAsync(token, context.RequestAborted));
+                    logger.LogWarning(0, exception, "An exception occurred while trying to revoke the tokens " +
+                                                    "associated with the token '{Identifier}'.",
+                                                    await tokens.GetIdAsync(token, context.RequestAborted));
 
                     return false;
                 }
@@ -413,6 +395,9 @@
 
         private async Task<bool> TryRedeemTokenAsync([NotNull] AuthenticationTicket ticket, [NotNull] HttpContext context)
         {
+            var logger = context.RequestServices.GetRequiredService<ILogger<OpenIddictProvider<TApplication, TAuthorization, TScope, TToken>>>();
+            var tokens = context.RequestServices.GetRequiredService<OpenIddictTokenManager<TToken>>();
+
             // Note: if the token identifier or the token itself
             // cannot be found, return true as the token doesn't need
             // to be revoked if it doesn't exist or is already invalid.
@@ -422,7 +407,7 @@
                 return true;
             }
 
-            var token = await Tokens.FindByIdAsync(identifier, context.RequestAborted);
+            var token = await tokens.FindByIdAsync(identifier, context.RequestAborted);
             if (token == null)
             {
                 return true;
@@ -430,17 +415,17 @@
 
             try
             {
-                await Tokens.RedeemAsync(token, context.RequestAborted);
-
-                Logger.LogInformation("The token '{Identifier}' was automatically marked as redeemed.", identifier);
+                await tokens.RedeemAsync(token, context.RequestAborted);
+
+                logger.LogInformation("The token '{Identifier}' was automatically marked as redeemed.", identifier);
 
                 return true;
             }
 
             catch (Exception exception)
             {
-                Logger.LogWarning(exception, "An exception occurred while trying to " +
-                                             "redeem the token '{Identifier}'.", identifier);
+                logger.LogWarning(0, exception, "An exception occurred while trying to " +
+                                                "redeem the token '{Identifier}'.", identifier);
 
                 return false;
             }
@@ -449,13 +434,16 @@
         private async Task<bool> TryExtendTokenAsync(
             [NotNull] AuthenticationTicket ticket, [NotNull] HttpContext context, [NotNull] OpenIddictOptions options)
         {
+            var logger = context.RequestServices.GetRequiredService<ILogger<OpenIddictProvider<TApplication, TAuthorization, TScope, TToken>>>();
+            var tokens = context.RequestServices.GetRequiredService<OpenIddictTokenManager<TToken>>();
+
             var identifier = ticket.GetTokenId();
             if (string.IsNullOrEmpty(identifier))
             {
                 return false;
             }
 
-            var token = await Tokens.FindByIdAsync(identifier, context.RequestAborted);
+            var token = await tokens.FindByIdAsync(identifier, context.RequestAborted);
             if (token == null)
             {
                 return false;
@@ -467,9 +455,9 @@
                 var date = options.SystemClock.UtcNow;
                 date += ticket.GetRefreshTokenLifetime() ?? options.RefreshTokenLifetime;
 
-                await Tokens.ExtendAsync(token, date, context.RequestAborted);
-
-                Logger.LogInformation("The expiration date of the refresh token '{Identifier}' " +
+                await tokens.ExtendAsync(token, date, context.RequestAborted);
+
+                logger.LogInformation("The expiration date of the refresh token '{Identifier}' " +
                                       "was automatically updated: {Date}.", identifier, date);
 
                 return true;
@@ -477,11 +465,10 @@
 
             catch (Exception exception)
             {
-                Logger.LogWarning(exception, "An exception occurred while trying to update the " +
-                                             "expiration date of the token '{Identifier}'.", identifier);
+                logger.LogWarning(0, exception, "An exception occurred while trying to update the " +
+                                                "expiration date of the token '{Identifier}'.", identifier);
 
                 return false;
->>>>>>> 31abb05f
             }
         }
     }
