--- conflicted
+++ resolved
@@ -277,105 +277,6 @@
             // from the other provider methods without having to call the store twice.
             context.Request.SetProperty($"{OpenIddictConstants.Properties.Application}:{context.ClientId}", application);
 
-<<<<<<< HEAD
-            // Ensure that the specified redirect_uri is valid and is associated with the client application.
-            if (!await applications.ValidateRedirectUriAsync(application, context.RedirectUri, context.HttpContext.RequestAborted))
-            {
-                logger.LogError("The authorization request was rejected because the redirect_uri " +
-                                "was invalid: '{RedirectUri}'.", context.RedirectUri);
-=======
-            // To prevent downgrade attacks, ensure that authorization requests returning a token directly from
-            // the authorization endpoint are rejected if the client_id corresponds to a confidential application.
-            // Note: when using the authorization code grant, ValidateTokenRequest is responsible of rejecting
-            // the token request if the client_id corresponds to an unauthenticated confidential client.
-            if (await Applications.IsConfidentialAsync(application, context.HttpContext.RequestAborted) &&
-               (context.Request.HasResponseType(OpenIdConnectConstants.ResponseTypes.IdToken) ||
-                context.Request.HasResponseType(OpenIdConnectConstants.ResponseTypes.Token)))
-            {
-                context.Reject(
-                    error: OpenIdConnectConstants.Errors.UnsupportedResponseType,
-                    description: "The specified 'response_type' parameter is not valid for this client application.");
-
-                return;
-            }
-
-            // Reject the request if the application is not allowed to use the authorization endpoint.
-            if (!await Applications.HasPermissionAsync(application,
-                OpenIddictConstants.Permissions.Endpoints.Authorization, context.HttpContext.RequestAborted))
-            {
-                Logger.LogError("The authorization request was rejected because the application '{ClientId}' " +
-                                "was not allowed to use the authorization endpoint.", context.ClientId);
-
-                context.Reject(
-                    error: OpenIdConnectConstants.Errors.UnauthorizedClient,
-                    description: "This client application is not allowed to use the authorization endpoint.");
-
-                return;
-            }
-
-            // Reject the request if the application is not allowed to use the authorization code flow.
-            if (context.Request.IsAuthorizationCodeFlow() && !await Applications.HasPermissionAsync(application,
-                OpenIddictConstants.Permissions.GrantTypes.AuthorizationCode, context.HttpContext.RequestAborted))
-            {
-                Logger.LogError("The authorization request was rejected because the application '{ClientId}' " +
-                                "was not allowed to use the authorization code flow.", context.ClientId);
-
-                context.Reject(
-                    error: OpenIdConnectConstants.Errors.UnauthorizedClient,
-                    description: "The client application is not allowed to use the authorization code flow.");
-
-                return;
-            }
-
-            // Reject the request if the application is not allowed to use the implicit flow.
-            if (context.Request.IsImplicitFlow() && !await Applications.HasPermissionAsync(application,
-                OpenIddictConstants.Permissions.GrantTypes.Implicit, context.HttpContext.RequestAborted))
-            {
-                Logger.LogError("The authorization request was rejected because the application '{ClientId}' " +
-                                "was not allowed to use the implicit flow.", context.ClientId);
-
-                context.Reject(
-                    error: OpenIdConnectConstants.Errors.UnauthorizedClient,
-                    description: "The client application is not allowed to use the implicit flow.");
-
-                return;
-            }
-
-            // Reject the request if the application is not allowed to use the authorization code/implicit flows.
-            if (context.Request.IsHybridFlow() &&
-               (!await Applications.HasPermissionAsync(application,
-                    OpenIddictConstants.Permissions.GrantTypes.AuthorizationCode, context.HttpContext.RequestAborted) ||
-                !await Applications.HasPermissionAsync(application,
-                    OpenIddictConstants.Permissions.GrantTypes.Implicit, context.HttpContext.RequestAborted)))
-            {
-                Logger.LogError("The authorization request was rejected because the application '{ClientId}' " +
-                                "was not allowed to use the hybrid flow.", context.ClientId);
-
-                context.Reject(
-                    error: OpenIdConnectConstants.Errors.UnauthorizedClient,
-                    description: "The client application is not allowed to use the hybrid flow.");
-
-                return;
-            }
-
-            // Reject the request if the offline_access scope was request and if the
-            // application is not allowed to use the authorization code/implicit flows.
-            if (context.Request.HasScope(OpenIdConnectConstants.Scopes.OfflineAccess) &&
-               !await Applications.HasPermissionAsync(application,
-                    OpenIddictConstants.Permissions.GrantTypes.RefreshToken, context.HttpContext.RequestAborted))
-            {
-                Logger.LogError("The authorization request was rejected because the application '{ClientId}' " +
-                                "was not allowed to request the 'offline_access' scope.", context.ClientId);
->>>>>>> 98651b9e
-
-                context.Reject(
-                    error: OpenIdConnectConstants.Errors.InvalidRequest,
-                    description: "The client application is not allowed to use the 'offline_access' scope.");
-
-                return;
-            }
-
-<<<<<<< HEAD
             // To prevent downgrade attacks, ensure that authorization requests returning a token directly from
             // the authorization endpoint are rejected if the client_id corresponds to a confidential application.
             // Note: when using the authorization code grant, ValidateTokenRequest is responsible of rejecting
@@ -383,12 +284,94 @@
             if (await applications.IsConfidentialAsync(application, context.HttpContext.RequestAborted) &&
                (context.Request.HasResponseType(OpenIdConnectConstants.ResponseTypes.IdToken) ||
                 context.Request.HasResponseType(OpenIdConnectConstants.ResponseTypes.Token)))
-=======
+            {
+                context.Reject(
+                    error: OpenIdConnectConstants.Errors.UnsupportedResponseType,
+                    description: "The specified 'response_type' parameter is not valid for this client application.");
+
+                return;
+            }
+
+            // Reject the request if the application is not allowed to use the authorization endpoint.
+            if (!await applications.HasPermissionAsync(application,
+                OpenIddictConstants.Permissions.Endpoints.Authorization, context.HttpContext.RequestAborted))
+            {
+                logger.LogError("The authorization request was rejected because the application '{ClientId}' " +
+                                "was not allowed to use the authorization endpoint.", context.ClientId);
+
+                context.Reject(
+                    error: OpenIdConnectConstants.Errors.UnauthorizedClient,
+                    description: "This client application is not allowed to use the authorization endpoint.");
+
+                return;
+            }
+
+            // Reject the request if the application is not allowed to use the authorization code flow.
+            if (context.Request.IsAuthorizationCodeFlow() && !await applications.HasPermissionAsync(application,
+                OpenIddictConstants.Permissions.GrantTypes.AuthorizationCode, context.HttpContext.RequestAborted))
+            {
+                logger.LogError("The authorization request was rejected because the application '{ClientId}' " +
+                                "was not allowed to use the authorization code flow.", context.ClientId);
+
+                context.Reject(
+                    error: OpenIdConnectConstants.Errors.UnauthorizedClient,
+                    description: "The client application is not allowed to use the authorization code flow.");
+
+                return;
+            }
+
+            // Reject the request if the application is not allowed to use the implicit flow.
+            if (context.Request.IsImplicitFlow() && !await applications.HasPermissionAsync(application,
+                OpenIddictConstants.Permissions.GrantTypes.Implicit, context.HttpContext.RequestAborted))
+            {
+                logger.LogError("The authorization request was rejected because the application '{ClientId}' " +
+                                "was not allowed to use the implicit flow.", context.ClientId);
+
+                context.Reject(
+                    error: OpenIdConnectConstants.Errors.UnauthorizedClient,
+                    description: "The client application is not allowed to use the implicit flow.");
+
+                return;
+            }
+
+            // Reject the request if the application is not allowed to use the authorization code/implicit flows.
+            if (context.Request.IsHybridFlow() &&
+               (!await applications.HasPermissionAsync(application,
+                    OpenIddictConstants.Permissions.GrantTypes.AuthorizationCode, context.HttpContext.RequestAborted) ||
+                !await applications.HasPermissionAsync(application,
+                    OpenIddictConstants.Permissions.GrantTypes.Implicit, context.HttpContext.RequestAborted)))
+            {
+                logger.LogError("The authorization request was rejected because the application '{ClientId}' " +
+                                "was not allowed to use the hybrid flow.", context.ClientId);
+
+                context.Reject(
+                    error: OpenIdConnectConstants.Errors.UnauthorizedClient,
+                    description: "The client application is not allowed to use the hybrid flow.");
+
+                return;
+            }
+
+            // Reject the request if the offline_access scope was request and if the
+            // application is not allowed to use the authorization code/implicit flows.
+            if (context.Request.HasScope(OpenIdConnectConstants.Scopes.OfflineAccess) &&
+               !await applications.HasPermissionAsync(application,
+                    OpenIddictConstants.Permissions.GrantTypes.RefreshToken, context.HttpContext.RequestAborted))
+            {
+                logger.LogError("The authorization request was rejected because the application '{ClientId}' " +
+                                "was not allowed to request the 'offline_access' scope.", context.ClientId);
+
+                context.Reject(
+                    error: OpenIdConnectConstants.Errors.InvalidRequest,
+                    description: "The client application is not allowed to use the 'offline_access' scope.");
+
+                return;
+            }
+
+
             // Ensure that the specified redirect_uri is valid and is associated with the client application.
-            if (!await Applications.ValidateRedirectUriAsync(application, context.RedirectUri, context.HttpContext.RequestAborted))
->>>>>>> 98651b9e
-            {
-                Logger.LogError("The authorization request was rejected because the redirect_uri " +
+            if (!await applications.ValidateRedirectUriAsync(application, context.RedirectUri, context.HttpContext.RequestAborted))
+            {
+                logger.LogError("The authorization request was rejected because the redirect_uri " +
                                 "was invalid: '{RedirectUri}'.", context.RedirectUri);
 
                 context.Reject(
