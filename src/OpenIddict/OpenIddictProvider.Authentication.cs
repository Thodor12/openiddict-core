--- conflicted
+++ resolved
@@ -173,25 +173,6 @@
                 return;
             }
 
-<<<<<<< HEAD
-            // If the corresponding option was enabled, reject the request if scopes can't be validated.
-            if (options.ValidateScopes && !await scopes.ValidateScopesAsync(
-                context.Request.GetScopes()
-                    .ToImmutableArray()
-                    .Remove(OpenIdConnectConstants.Scopes.OfflineAccess)
-                    .Remove(OpenIdConnectConstants.Scopes.OpenId)))
-            {
-                logger.LogError("The authorization request was rejected because an unregistered scope was specified.");
-
-                context.Reject(
-                    error: OpenIdConnectConstants.Errors.InvalidRequest,
-                    description: "The specified 'scope' parameter is not valid.");
-
-                return;
-            }
-
-=======
->>>>>>> b3de8b99
             // Reject authorization requests that specify scope=offline_access if the refresh token flow is not enabled.
             if (context.Request.HasScope(OpenIdConnectConstants.Scopes.OfflineAccess) &&
                !options.GrantTypes.Contains(OpenIdConnectConstants.GrantTypes.RefreshToken))
@@ -207,9 +188,9 @@
             foreach (var scope in context.Request.GetScopes())
             {
                 if (options.EnableScopeValidation && !options.Scopes.Contains(scope) &&
-                    await Scopes.FindByNameAsync(scope) == null)
-                {
-                    Logger.LogError("The authorization request was rejected because an " +
+                    await scopes.FindByNameAsync(scope) == null)
+                {
+                    logger.LogError("The authorization request was rejected because an " +
                                     "unregistered scope was specified: {Scope}.", scope);
 
                     context.Reject(
