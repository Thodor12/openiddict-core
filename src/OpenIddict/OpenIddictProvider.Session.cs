--- conflicted
+++ resolved
@@ -89,19 +89,10 @@
 
             // If an optional post_logout_redirect_uri was provided, validate it.
             if (!string.IsNullOrEmpty(context.PostLogoutRedirectUri) &&
-                !await Applications.ValidateLogoutRedirectUriAsync(context.PostLogoutRedirectUri, context.HttpContext.RequestAborted))
+                !await applications.ValidateLogoutRedirectUriAsync(context.PostLogoutRedirectUri, context.HttpContext.RequestAborted))
             {
-<<<<<<< HEAD
-                var application = await applications.FindByLogoutRedirectUri(context.PostLogoutRedirectUri, context.HttpContext.RequestAborted);
-                if (application == null)
-                {
-                    logger.LogError("The logout request was rejected because the client application corresponding " +
-                                    "to the specified post_logout_redirect_uri was not found in the database: " +
-                                    "'{PostLogoutRedirectUri}'.", context.PostLogoutRedirectUri);
-=======
-                Logger.LogError("The logout request was rejected because the specified post_logout_redirect_uri " +
+                logger.LogError("The logout request was rejected because the specified post_logout_redirect_uri " +
                                 "was invalid: '{PostLogoutRedirectUri}'.", context.PostLogoutRedirectUri);
->>>>>>> 4741e031
 
                 context.Reject(
                     error: OpenIdConnectConstants.Errors.InvalidClient,
