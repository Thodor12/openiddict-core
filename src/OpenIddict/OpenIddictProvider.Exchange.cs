--- conflicted
+++ resolved
@@ -275,14 +275,9 @@
                 // If the operation fails, the helpers will automatically log
                 // and swallow the exception to ensure that a valid error
                 // response will be returned to the client application.
-<<<<<<< HEAD
                 await TryRevokeAuthorizationAsync(context.Ticket, context.HttpContext);
                 await TryRevokeTokensAsync(context.Ticket, context.HttpContext);
-=======
-                await TryRevokeAuthorizationAsync(context.Ticket);
-                await TryRevokeTokensAsync(context.Ticket);
-                await TryRevokeTokenAsync(token);
->>>>>>> bc6440ae
+                await TryRevokeTokenAsync(token, context.HttpContext);
 
                 logger.LogError("The token request was rejected because the authorization code " +
                                 "or refresh token '{Identifier}' has already been redeemed.", identifier);
