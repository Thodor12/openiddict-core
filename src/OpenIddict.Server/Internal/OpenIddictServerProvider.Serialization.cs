--- conflicted
+++ resolved
@@ -39,11 +39,8 @@
                 context.HandleResponse();
             }
 
-<<<<<<< HEAD
-            await GetEventService(context.HttpContext.RequestServices).PublishAsync(new OpenIddictServerEvents.DeserializeAccessToken(context));
-=======
-            await _eventDispatcher.DispatchAsync(new OpenIddictServerEvents.DeserializeAccessToken(context));
->>>>>>> 2bbd153f
+            await GetEventDispatcher(context.HttpContext.RequestServices)
+                .DispatchAsync(new OpenIddictServerEvents.DeserializeAccessToken(context));
         }
 
         public override async Task DeserializeAuthorizationCode([NotNull] DeserializeAuthorizationCodeContext context)
@@ -62,19 +59,13 @@
             // Prevent the OpenID Connect server middleware from using its default logic.
             context.HandleResponse();
 
-<<<<<<< HEAD
-            await GetEventService(context.HttpContext.RequestServices).PublishAsync(new OpenIddictServerEvents.DeserializeAuthorizationCode(context));
+            await GetEventDispatcher(context.HttpContext.RequestServices)
+                .DispatchAsync(new OpenIddictServerEvents.DeserializeAuthorizationCode(context));
         }
 
         public override Task DeserializeIdentityToken(DeserializeIdentityTokenContext context)
-            => GetEventService(context.HttpContext.RequestServices).PublishAsync(new OpenIddictServerEvents.DeserializeIdentityToken(context));
-=======
-            await _eventDispatcher.DispatchAsync(new OpenIddictServerEvents.DeserializeAuthorizationCode(context));
-        }
-
-        public override Task DeserializeIdentityToken(DeserializeIdentityTokenContext context)
-            => _eventDispatcher.DispatchAsync(new OpenIddictServerEvents.DeserializeIdentityToken(context));
->>>>>>> 2bbd153f
+            => GetEventDispatcher(context.HttpContext.RequestServices)
+                .DispatchAsync(new OpenIddictServerEvents.DeserializeIdentityToken(context));
 
         public override async Task DeserializeRefreshToken([NotNull] DeserializeRefreshTokenContext context)
         {
@@ -92,11 +83,8 @@
             // Prevent the OpenID Connect server middleware from using its default logic.
             context.HandleResponse();
 
-<<<<<<< HEAD
-            await GetEventService(context.HttpContext.RequestServices).PublishAsync(new OpenIddictServerEvents.DeserializeRefreshToken(context));
-=======
-            await _eventDispatcher.DispatchAsync(new OpenIddictServerEvents.DeserializeRefreshToken(context));
->>>>>>> 2bbd153f
+            await GetEventDispatcher(context.HttpContext.RequestServices)
+                .DispatchAsync(new OpenIddictServerEvents.DeserializeRefreshToken(context));
         }
 
         public override async Task SerializeAccessToken([NotNull] SerializeAccessTokenContext context)
@@ -123,11 +111,8 @@
             // Otherwise, let the OpenID Connect server middleware
             // serialize the token using its default internal logic.
 
-<<<<<<< HEAD
-            await GetEventService(context.HttpContext.RequestServices).PublishAsync(new OpenIddictServerEvents.SerializeAccessToken(context));
-=======
-            await _eventDispatcher.DispatchAsync(new OpenIddictServerEvents.SerializeAccessToken(context));
->>>>>>> 2bbd153f
+            await GetEventDispatcher(context.HttpContext.RequestServices)
+                .DispatchAsync(new OpenIddictServerEvents.SerializeAccessToken(context));
         }
 
         public override async Task SerializeAuthorizationCode([NotNull] SerializeAuthorizationCodeContext context)
@@ -156,19 +141,13 @@
             // Otherwise, let the OpenID Connect server middleware
             // serialize the token using its default internal logic.
 
-<<<<<<< HEAD
-            await GetEventService(context.HttpContext.RequestServices).PublishAsync(new OpenIddictServerEvents.SerializeAuthorizationCode(context));
+            await GetEventDispatcher(context.HttpContext.RequestServices)
+                .DispatchAsync(new OpenIddictServerEvents.SerializeAuthorizationCode(context));
         }
 
         public override Task SerializeIdentityToken(SerializeIdentityTokenContext context)
-            => GetEventService(context.HttpContext.RequestServices).PublishAsync(new OpenIddictServerEvents.SerializeIdentityToken(context));
-=======
-            await _eventDispatcher.DispatchAsync(new OpenIddictServerEvents.SerializeAuthorizationCode(context));
-        }
-
-        public override Task SerializeIdentityToken(SerializeIdentityTokenContext context)
-            => _eventDispatcher.DispatchAsync(new OpenIddictServerEvents.SerializeIdentityToken(context));
->>>>>>> 2bbd153f
+            => GetEventDispatcher(context.HttpContext.RequestServices)
+                .DispatchAsync(new OpenIddictServerEvents.SerializeIdentityToken(context));
 
         public override async Task SerializeRefreshToken([NotNull] SerializeRefreshTokenContext context)
         {
@@ -196,11 +175,8 @@
             // Otherwise, let the OpenID Connect server middleware
             // serialize the token using its default internal logic.
 
-<<<<<<< HEAD
-            await GetEventService(context.HttpContext.RequestServices).PublishAsync(new OpenIddictServerEvents.SerializeRefreshToken(context));
-=======
-            await _eventDispatcher.DispatchAsync(new OpenIddictServerEvents.SerializeRefreshToken(context));
->>>>>>> 2bbd153f
+            await GetEventDispatcher(context.HttpContext.RequestServices)
+                .DispatchAsync(new OpenIddictServerEvents.SerializeRefreshToken(context));
         }
     }
 }