--- conflicted
+++ resolved
@@ -20,12 +20,10 @@
     {
         public override async Task ValidateIntrospectionRequest([NotNull] ValidateIntrospectionRequestContext context)
         {
-<<<<<<< HEAD
+            var options = (OpenIddictServerOptions) context.Options;
+
             var logger = GetLogger(context.HttpContext.RequestServices);
             var applicationManager = GetApplicationManager(context.HttpContext.RequestServices);
-=======
-            var options = (OpenIddictServerOptions) context.Options;
->>>>>>> 7e10bedb
 
             // Note: the OpenID Connect server middleware supports unauthenticated introspection requests
             // but OpenIddict uses a stricter policy preventing unauthenticated/public applications
@@ -59,12 +57,8 @@
             context.Request.SetProperty($"{OpenIddictConstants.Properties.Application}:{context.ClientId}", application);
 
             // Reject the request if the application is not allowed to use the introspection endpoint.
-<<<<<<< HEAD
-            if (!await applicationManager.HasPermissionAsync(application, OpenIddictConstants.Permissions.Endpoints.Introspection))
-=======
             if (!options.IgnoreEndpointPermissions &&
-                !await _applicationManager.HasPermissionAsync(application, OpenIddictConstants.Permissions.Endpoints.Introspection))
->>>>>>> 7e10bedb
+                !await applicationManager.HasPermissionAsync(application, OpenIddictConstants.Permissions.Endpoints.Introspection))
             {
                 logger.LogError("The introspection request was rejected because the application '{ClientId}' " +
                                 "was not allowed to use the introspection endpoint.", context.ClientId);
