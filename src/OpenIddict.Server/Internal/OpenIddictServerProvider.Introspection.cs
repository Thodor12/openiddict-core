--- conflicted
+++ resolved
@@ -176,21 +176,11 @@
             // which an entry exists in the database - ensure it is still valid.
             if (options.UseReferenceTokens)
             {
-<<<<<<< HEAD
-                // Retrieve the token from the request properties. If it's marked as invalid, return active = false.
-                var token = context.Request.GetProperty($"{OpenIddictConstants.Properties.Token}:{identifier}");
-                Debug.Assert(token != null, "The token shouldn't be null.");
-
-                if (!await tokenManager.IsValidAsync(token))
+                var token = await tokenManager.FindByIdAsync(identifier);
+                if (token == null || !await tokenManager.IsValidAsync(token))
                 {
-                    logger.LogInformation("The token '{Identifier}' was declared as inactive because it was revoked.", identifier);
-=======
-                var token = await _tokenManager.FindByIdAsync(identifier);
-                if (token == null || !await _tokenManager.IsValidAsync(token))
-                {
-                    _logger.LogInformation("The token '{Identifier}' was declared as inactive because it was " +
-                                           "not found in the database or was no longer valid.", identifier);
->>>>>>> 55f35868
+                    logger.LogInformation("The token '{Identifier}' was declared as inactive because it was " +
+                                          "not found in the database or was no longer valid.", identifier);
 
                     context.Active = false;
 
