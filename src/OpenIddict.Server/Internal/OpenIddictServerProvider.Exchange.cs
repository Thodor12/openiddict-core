--- conflicted
+++ resolved
@@ -353,13 +353,9 @@
 
             // Invoke the rest of the pipeline to allow
             // the user code to handle the token request.
-<<<<<<< HEAD
             context.SkipToNextMiddleware();
-=======
-            context.SkipHandler();
 
             await base.HandleTokenRequest(context);
->>>>>>> 943e9578
         }
     }
 }