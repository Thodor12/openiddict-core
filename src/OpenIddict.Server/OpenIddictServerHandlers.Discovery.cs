--- conflicted
+++ resolved
@@ -608,22 +608,11 @@
                     .Build();
 
             /// <inheritdoc/>
-<<<<<<< HEAD
-            public async ValueTask HandleAsync(HandleConfigurationRequestContext context)
-            {
-                if (context is null)
-                {
-                    throw new ArgumentNullException(nameof(context));
-                }
-
+            public async ValueTask HandleAsync(HandleConfigurationRequestContext context!!)
+            {
                 var signingCredentials = await _signingCredentialsResolver.GetSigningCredentialsAsync();
                 signingCredentials.EnsureValidSigningCredentials();
                 foreach (var credentials in signingCredentials)
-=======
-            public ValueTask HandleAsync(HandleConfigurationRequestContext context!!)
-            {
-                foreach (var credentials in context.Options.SigningCredentials)
->>>>>>> 40105639
                 {
                     // Try to resolve the JWA algorithm short name.
                     var algorithm = credentials.Algorithm switch
@@ -995,22 +984,11 @@
                     .Build();
 
             /// <inheritdoc/>
-<<<<<<< HEAD
-            public async ValueTask HandleAsync(HandleCryptographyRequestContext context)
-            {
-                if (context is null)
-                {
-                    throw new ArgumentNullException(nameof(context));
-                }
-
+            public async ValueTask HandleAsync(HandleCryptographyRequestContext context!!)
+            {
                 var signingCredentials = await _signingCredentialsResolver.GetSigningCredentialsAsync();
                 signingCredentials.EnsureValidSigningCredentials();
                 foreach (var credentials in signingCredentials)
-=======
-            public ValueTask HandleAsync(HandleCryptographyRequestContext context!!)
-            {
-                foreach (var credentials in context.Options.SigningCredentials)
->>>>>>> 40105639
                 {
 #if SUPPORTS_ECDSA
                     if (!credentials.Key.IsSupportedAlgorithm(SecurityAlgorithms.RsaSha256) &&
