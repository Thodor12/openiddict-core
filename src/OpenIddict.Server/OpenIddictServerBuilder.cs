--- conflicted
+++ resolved
@@ -67,8 +67,6 @@
         }
 
         /// <summary>
-<<<<<<< HEAD
-=======
         /// Makes client identification optional so that token and revocation
         /// requests that don't specify a client_id are not automatically rejected.
         /// </summary>
@@ -77,31 +75,6 @@
             => Configure(options => options.AcceptAnonymousClients = true);
 
         /// <summary>
-        /// Registers (and generates if necessary) a user-specific development
-        /// certificate used to sign the JWT tokens issued by OpenIddict.
-        /// </summary>
-        /// <returns>The <see cref="OpenIddictServerBuilder"/>.</returns>
-        public OpenIddictServerBuilder AddDevelopmentSigningCertificate()
-            => Configure(options => options.SigningCredentials.AddDevelopmentCertificate());
-
-        /// <summary>
-        /// Registers (and generates if necessary) a user-specific development
-        /// certificate used to sign the JWT tokens issued by OpenIddict.
-        /// </summary>
-        /// <param name="subject">The subject name associated with the certificate.</param>
-        /// <returns>The <see cref="OpenIddictServerBuilder"/>.</returns>
-        public OpenIddictServerBuilder AddDevelopmentSigningCertificate([NotNull] X500DistinguishedName subject)
-        {
-            if (subject == null)
-            {
-                throw new ArgumentNullException(nameof(subject));
-            }
-
-            return Configure(options => options.SigningCredentials.AddDevelopmentCertificate(subject));
-        }
-
-        /// <summary>
->>>>>>> 7e10bedb
         /// Registers a new ephemeral key used to sign the JWT tokens issued by OpenIddict: the key
         /// is discarded when the application shuts down and tokens signed using this key are
         /// automatically invalidated. This method should only be used during development.
