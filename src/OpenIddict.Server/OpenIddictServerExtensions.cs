--- conflicted
+++ resolved
@@ -46,38 +46,7 @@
             builder.Services.AddMemoryCache();
             builder.Services.AddOptions();
 
-<<<<<<< HEAD
-            builder.Services.TryAddScoped<IOpenIddictServerEventService, OpenIddictServerEventService>();
-=======
             builder.Services.TryAddScoped<IOpenIddictServerEventDispatcher, OpenIddictServerEventDispatcher>();
-            builder.Services.TryAddScoped<OpenIddictServerHandler>();
-            builder.Services.TryAddScoped(provider =>
-            {
-                InvalidOperationException CreateException() => new InvalidOperationException(new StringBuilder()
-                    .AppendLine("The core services must be registered when enabling the OpenIddict server handler.")
-                    .Append("To register the OpenIddict core services, reference the 'OpenIddict.Core' package ")
-                    .Append("and call 'services.AddOpenIddict().AddCore()' from 'ConfigureServices'.")
-                    .ToString());
-
-                return new OpenIddictServerProvider(
-                    provider.GetRequiredService<ILogger<OpenIddictServerProvider>>(),
-                    provider.GetRequiredService<IOpenIddictServerEventDispatcher>(),
-                    provider.GetService<IOpenIddictApplicationManager>() ?? throw CreateException(),
-                    provider.GetService<IOpenIddictAuthorizationManager>() ?? throw CreateException(),
-                    provider.GetService<IOpenIddictScopeManager>() ?? throw CreateException(),
-                    provider.GetService<IOpenIddictTokenManager>() ?? throw CreateException());
-            });
-
-            // Register the options initializers used by the OpenID Connect server handler and OpenIddict.
-            // Note: TryAddEnumerable() is used here to ensure the initializers are only registered once.
-            builder.Services.TryAddEnumerable(new[]
-            {
-                ServiceDescriptor.Singleton<IConfigureOptions<AuthenticationOptions>, OpenIddictServerConfiguration>(),
-                ServiceDescriptor.Singleton<IPostConfigureOptions<AuthenticationOptions>, OpenIddictServerConfiguration>(),
-                ServiceDescriptor.Singleton<IPostConfigureOptions<OpenIddictServerOptions>, OpenIddictServerConfiguration>(),
-                ServiceDescriptor.Singleton<IPostConfigureOptions<OpenIddictServerOptions>, OpenIdConnectServerInitializer>()
-            });
->>>>>>> 2bbd153f
 
             return new OpenIddictServerBuilder(builder.Services);
         }
