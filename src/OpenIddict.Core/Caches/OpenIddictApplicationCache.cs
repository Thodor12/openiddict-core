--- conflicted
+++ resolved
@@ -24,29 +24,17 @@
     public class OpenIddictApplicationCache<TApplication> : IOpenIddictApplicationCache<TApplication>, IDisposable where TApplication : class
     {
         private readonly MemoryCache _cache;
-<<<<<<< HEAD
-        private readonly IOpenIddictApplicationStore<TApplication> _store;
         private readonly IOptions<OpenIddictCoreOptions> _options;
-=======
         private readonly ConcurrentDictionary<string, Lazy<CancellationTokenSource>> _signals;
         private readonly IOpenIddictApplicationStore<TApplication> _store;
->>>>>>> 3a9b08b1
 
         public OpenIddictApplicationCache(
             [NotNull] IOptions<OpenIddictCoreOptions> options,
             [NotNull] IOpenIddictApplicationStoreResolver resolver)
         {
-<<<<<<< HEAD
             _cache = new MemoryCache(new MemoryCacheOptions());
             _options = options;
-=======
-            _cache = new MemoryCache(new MemoryCacheOptions
-            {
-                SizeLimit = options.CurrentValue.EntityCacheLimit
-            });
-
             _signals = new ConcurrentDictionary<string, Lazy<CancellationTokenSource>>(StringComparer.Ordinal);
->>>>>>> 3a9b08b1
             _store = resolver.Get<TApplication>();
         }
 
@@ -65,11 +53,11 @@
                 throw new ArgumentNullException(nameof(application));
             }
 
-<<<<<<< HEAD
             if (_cache.Count >= _options.Value.EntityCacheLimit)
             {
                 _cache.Compact(0.25);
-=======
+            }
+
             _cache.Remove(new
             {
                 Method = nameof(FindByClientIdAsync),
@@ -104,7 +92,6 @@
             if (signal == null)
             {
                 throw new InvalidOperationException("An error occurred while creating an expiration signal.");
->>>>>>> 3a9b08b1
             }
 
             using (var entry = _cache.CreateEntry(new
@@ -113,13 +100,8 @@
                 Identifier = await _store.GetIdAsync(application, cancellationToken)
             }))
             {
-<<<<<<< HEAD
-                entry.SetValue(application);
-=======
                 entry.AddExpirationToken(signal)
-                     .SetSize(1L)
                      .SetValue(application);
->>>>>>> 3a9b08b1
             }
 
             using (var entry = _cache.CreateEntry(new
@@ -128,13 +110,8 @@
                 Identifier = await _store.GetClientIdAsync(application, cancellationToken)
             }))
             {
-<<<<<<< HEAD
-                entry.SetValue(application);
-=======
                 entry.AddExpirationToken(signal)
-                     .SetSize(1L)
                      .SetValue(application);
->>>>>>> 3a9b08b1
             }
         }
 
@@ -187,8 +164,6 @@
 
                 using (var entry = _cache.CreateEntry(parameters))
                 {
-<<<<<<< HEAD
-=======
                     if (application != null)
                     {
                         var signal = await CreateExpirationSignalAsync(application, cancellationToken);
@@ -200,8 +175,6 @@
                         entry.AddExpirationToken(signal);
                     }
 
-                    entry.SetSize(1L);
->>>>>>> 3a9b08b1
                     entry.SetValue(application);
                 }
 
@@ -247,8 +220,6 @@
 
                 using (var entry = _cache.CreateEntry(parameters))
                 {
-<<<<<<< HEAD
-=======
                     if (application != null)
                     {
                         var signal = await CreateExpirationSignalAsync(application, cancellationToken);
@@ -260,8 +231,6 @@
                         entry.AddExpirationToken(signal);
                     }
 
-                    entry.SetSize(1L);
->>>>>>> 3a9b08b1
                     entry.SetValue(application);
                 }
 
@@ -308,8 +277,6 @@
 
                 using (var entry = _cache.CreateEntry(parameters))
                 {
-<<<<<<< HEAD
-=======
                     foreach (var application in applications)
                     {
                         var signal = await CreateExpirationSignalAsync(application, cancellationToken);
@@ -321,8 +288,6 @@
                         entry.AddExpirationToken(signal);
                     }
 
-                    entry.SetSize(applications.Length);
->>>>>>> 3a9b08b1
                     entry.SetValue(applications);
                 }
 
@@ -369,8 +334,6 @@
 
                 using (var entry = _cache.CreateEntry(parameters))
                 {
-<<<<<<< HEAD
-=======
                     foreach (var application in applications)
                     {
                         var signal = await CreateExpirationSignalAsync(application, cancellationToken);
@@ -382,8 +345,6 @@
                         entry.AddExpirationToken(signal);
                     }
 
-                    entry.SetSize(applications.Length);
->>>>>>> 3a9b08b1
                     entry.SetValue(applications);
                 }
 
