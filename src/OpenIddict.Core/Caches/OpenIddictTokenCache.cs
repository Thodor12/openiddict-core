﻿/*
 * Licensed under the Apache License, Version 2.0 (http://www.apache.org/licenses/LICENSE-2.0)
 * See https://github.com/openiddict/openiddict-core for more information concerning
 * the license and the contributors participating to this project.
 */

using System;
using System.Collections.Concurrent;
using System.Collections.Immutable;
using System.Threading;
using System.Threading.Tasks;
using JetBrains.Annotations;
using Microsoft.Extensions.Caching.Memory;
using Microsoft.Extensions.Options;
using Microsoft.Extensions.Primitives;
using OpenIddict.Abstractions;

namespace OpenIddict.Core
{
    /// <summary>
    /// Provides methods allowing to cache tokens after retrieving them from the store.
    /// </summary>
    /// <typeparam name="TToken">The type of the Token entity.</typeparam>
    public class OpenIddictTokenCache<TToken> : IOpenIddictTokenCache<TToken>, IDisposable where TToken : class
    {
        private readonly MemoryCache _cache;
<<<<<<< HEAD
        private readonly IOpenIddictTokenStore<TToken> _store;
        private readonly IOptions<OpenIddictCoreOptions> _options;
=======
        private readonly ConcurrentDictionary<string, Lazy<CancellationTokenSource>> _signals;
        private readonly IOpenIddictTokenStore<TToken> _store;
>>>>>>> 3a9b08b1

        public OpenIddictTokenCache(
            [NotNull] IOptions<OpenIddictCoreOptions> options,
            [NotNull] IOpenIddictTokenStoreResolver resolver)
        {
<<<<<<< HEAD
            _cache = new MemoryCache(new MemoryCacheOptions());
            _options = options;
=======
            _cache = new MemoryCache(new MemoryCacheOptions
            {
                SizeLimit = options.CurrentValue.EntityCacheLimit
            });

            _signals = new ConcurrentDictionary<string, Lazy<CancellationTokenSource>>(StringComparer.Ordinal);
>>>>>>> 3a9b08b1
            _store = resolver.Get<TToken>();
        }

        /// <summary>
        /// Add the specified token to the cache.
        /// </summary>
        /// <param name="token">The token to add to the cache.</param>
        /// <param name="cancellationToken">The <see cref="CancellationToken"/> that can be used to abort the operation.</param>
        /// <returns>
        /// A <see cref="Task"/> that can be used to monitor the asynchronous operation.
        /// </returns>
        public async Task AddAsync([NotNull] TToken token, CancellationToken cancellationToken)
        {
            if (token == null)
            {
                throw new ArgumentNullException(nameof(token));
            }

<<<<<<< HEAD
            if (_cache.Count >= _options.Value.EntityCacheLimit)
            {
                _cache.Compact(0.25);
=======
            _cache.Remove(new
            {
                Method = nameof(FindAsync),
                Subject = await _store.GetSubjectAsync(token, cancellationToken),
                Client = await _store.GetApplicationIdAsync(token, cancellationToken)
            });

            _cache.Remove(new
            {
                Method = nameof(FindAsync),
                Subject = await _store.GetSubjectAsync(token, cancellationToken),
                Client = await _store.GetApplicationIdAsync(token, cancellationToken),
                Status = await _store.GetStatusAsync(token, cancellationToken)
            });

            _cache.Remove(new
            {
                Method = nameof(FindAsync),
                Subject = await _store.GetSubjectAsync(token, cancellationToken),
                Client = await _store.GetApplicationIdAsync(token, cancellationToken),
                Status = await _store.GetStatusAsync(token, cancellationToken),
                Type = await _store.GetTypeAsync(token, cancellationToken)
            });

            _cache.Remove(new
            {
                Method = nameof(FindByApplicationIdAsync),
                Identifier = await _store.GetApplicationIdAsync(token, cancellationToken)
            });

            _cache.Remove(new
            {
                Method = nameof(FindByAuthorizationIdAsync),
                Identifier = await _store.GetAuthorizationIdAsync(token, cancellationToken)
            });

            _cache.Remove(new
            {
                Method = nameof(FindByIdAsync),
                Identifier = await _store.GetIdAsync(token, cancellationToken)
            });

            _cache.Remove(new
            {
                Method = nameof(FindByReferenceIdAsync),
                Identifier = await _store.GetReferenceIdAsync(token, cancellationToken)
            });

            _cache.Remove(new
            {
                Method = nameof(FindBySubjectAsync),
                Subject = await _store.GetSubjectAsync(token, cancellationToken)
            });

            var signal = await CreateExpirationSignalAsync(token, cancellationToken);
            if (signal == null)
            {
                throw new InvalidOperationException("An error occurred while creating an expiration signal.");
>>>>>>> 3a9b08b1
            }

            using (var entry = _cache.CreateEntry(new
            {
                Method = nameof(FindByIdAsync),
                Identifier = await _store.GetIdAsync(token, cancellationToken)
            }))
            {
<<<<<<< HEAD
                entry.SetValue(token);
=======
                entry.AddExpirationToken(signal)
                     .SetSize(1L)
                     .SetValue(token);
>>>>>>> 3a9b08b1
            }

            using (var entry = _cache.CreateEntry(new
            {
                Method = nameof(FindByReferenceIdAsync),
                Identifier = await _store.GetReferenceIdAsync(token, cancellationToken)
            }))
            {
<<<<<<< HEAD
                entry.SetValue(token);
=======
                entry.AddExpirationToken(signal)
                     .SetSize(1L)
                     .SetValue(token);
>>>>>>> 3a9b08b1
            }
        }

        /// <summary>
        /// Disposes the resources held by this instance.
        /// </summary>
        public void Dispose()
        {
            foreach (var signal in _signals)
            {
                signal.Value.Value.Dispose();
            }

            _cache.Dispose();
        }

        /// <summary>
        /// Retrieves the tokens corresponding to the specified
        /// subject and associated with the application identifier.
        /// </summary>
        /// <param name="subject">The subject associated with the token.</param>
        /// <param name="client">The client associated with the token.</param>
        /// <param name="cancellationToken">The <see cref="CancellationToken"/> that can be used to abort the operation.</param>
        /// <returns>
        /// A <see cref="ValueTask{TResult}"/> that can be used to monitor the asynchronous operation,
        /// whose result returns the tokens corresponding to the subject/client.
        /// </returns>
        public ValueTask<ImmutableArray<TToken>> FindAsync([NotNull] string subject,
            [NotNull] string client, CancellationToken cancellationToken)
        {
            if (string.IsNullOrEmpty(subject))
            {
                throw new ArgumentException("The subject cannot be null or empty.", nameof(subject));
            }

            if (string.IsNullOrEmpty(client))
            {
                throw new ArgumentException("The client identifier cannot be null or empty.", nameof(client));
            }

            var parameters = new
            {
                Method = nameof(FindAsync),
                Subject = subject,
                Client = client
            };

            if (_cache.TryGetValue(parameters, out ImmutableArray<TToken> tokens))
            {
                return new ValueTask<ImmutableArray<TToken>>(tokens);
            }

            async Task<ImmutableArray<TToken>> ExecuteAsync()
            {
                foreach (var token in (tokens = await _store.FindAsync(subject, client, cancellationToken)))
                {
                    await AddAsync(token, cancellationToken);
                }

                using (var entry = _cache.CreateEntry(parameters))
                {
<<<<<<< HEAD
=======
                    foreach (var token in tokens)
                    {
                        var signal = await CreateExpirationSignalAsync(token, cancellationToken);
                        if (signal == null)
                        {
                            throw new InvalidOperationException("An error occurred while creating an expiration signal.");
                        }

                        entry.AddExpirationToken(signal);
                    }

                    entry.SetSize(tokens.Length);
>>>>>>> 3a9b08b1
                    entry.SetValue(tokens);
                }

                return tokens;
            }

            return new ValueTask<ImmutableArray<TToken>>(ExecuteAsync());
        }

        /// <summary>
        /// Retrieves the tokens matching the specified parameters.
        /// </summary>
        /// <param name="subject">The subject associated with the token.</param>
        /// <param name="client">The client associated with the token.</param>
        /// <param name="status">The token status.</param>
        /// <param name="cancellationToken">The <see cref="CancellationToken"/> that can be used to abort the operation.</param>
        /// <returns>
        /// A <see cref="ValueTask{TResult}"/> that can be used to monitor the asynchronous operation,
        /// whose result returns the tokens corresponding to the criteria.
        /// </returns>
        public ValueTask<ImmutableArray<TToken>> FindAsync(
            [NotNull] string subject, [NotNull] string client,
            [NotNull] string status, CancellationToken cancellationToken)
        {
            if (string.IsNullOrEmpty(subject))
            {
                throw new ArgumentException("The subject cannot be null or empty.", nameof(subject));
            }

            if (string.IsNullOrEmpty(client))
            {
                throw new ArgumentException("The client identifier cannot be null or empty.", nameof(client));
            }

            if (string.IsNullOrEmpty(status))
            {
                throw new ArgumentException("The status cannot be null or empty.", nameof(status));
            }

            var parameters = new
            {
                Method = nameof(FindAsync),
                Subject = subject,
                Client = client,
                Status = status
            };

            if (_cache.TryGetValue(parameters, out ImmutableArray<TToken> tokens))
            {
                return new ValueTask<ImmutableArray<TToken>>(tokens);
            }

            async Task<ImmutableArray<TToken>> ExecuteAsync()
            {
                foreach (var token in (tokens = await _store.FindAsync(subject, client, status, cancellationToken)))
                {
                    await AddAsync(token, cancellationToken);
                }

                using (var entry = _cache.CreateEntry(parameters))
                {
<<<<<<< HEAD
=======
                    foreach (var token in tokens)
                    {
                        var signal = await CreateExpirationSignalAsync(token, cancellationToken);
                        if (signal == null)
                        {
                            throw new InvalidOperationException("An error occurred while creating an expiration signal.");
                        }

                        entry.AddExpirationToken(signal);
                    }

                    entry.SetSize(tokens.Length);
>>>>>>> 3a9b08b1
                    entry.SetValue(tokens);
                }

                return tokens;
            }

            return new ValueTask<ImmutableArray<TToken>>(ExecuteAsync());
        }

        /// <summary>
        /// Retrieves the tokens matching the specified parameters.
        /// </summary>
        /// <param name="subject">The subject associated with the token.</param>
        /// <param name="client">The client associated with the token.</param>
        /// <param name="status">The token status.</param>
        /// <param name="type">The token type.</param>
        /// <param name="cancellationToken">The <see cref="CancellationToken"/> that can be used to abort the operation.</param>
        /// <returns>
        /// A <see cref="ValueTask{TResult}"/> that can be used to monitor the asynchronous operation,
        /// whose result returns the tokens corresponding to the criteria.
        /// </returns>
        public ValueTask<ImmutableArray<TToken>> FindAsync(
            [NotNull] string subject, [NotNull] string client,
            [NotNull] string status, [NotNull] string type, CancellationToken cancellationToken)
        {
            if (string.IsNullOrEmpty(subject))
            {
                throw new ArgumentException("The subject cannot be null or empty.", nameof(subject));
            }

            if (string.IsNullOrEmpty(client))
            {
                throw new ArgumentException("The client identifier cannot be null or empty.", nameof(client));
            }

            if (string.IsNullOrEmpty(status))
            {
                throw new ArgumentException("The status cannot be null or empty.", nameof(status));
            }

            if (string.IsNullOrEmpty(type))
            {
                throw new ArgumentException("The type cannot be null or empty.", nameof(type));
            }

            var parameters = new
            {
                Method = nameof(FindAsync),
                Subject = subject,
                Client = client,
                Status = status,
                Type = type
            };

            if (_cache.TryGetValue(parameters, out ImmutableArray<TToken> tokens))
            {
                return new ValueTask<ImmutableArray<TToken>>(tokens);
            }

            async Task<ImmutableArray<TToken>> ExecuteAsync()
            {
                foreach (var token in (tokens = await _store.FindAsync(subject, client, status, type, cancellationToken)))
                {
                    await AddAsync(token, cancellationToken);
                }

                using (var entry = _cache.CreateEntry(parameters))
                {
<<<<<<< HEAD
=======
                    foreach (var token in tokens)
                    {
                        var signal = await CreateExpirationSignalAsync(token, cancellationToken);
                        if (signal == null)
                        {
                            throw new InvalidOperationException("An error occurred while creating an expiration signal.");
                        }

                        entry.AddExpirationToken(signal);
                    }

                    entry.SetSize(tokens.Length);
>>>>>>> 3a9b08b1
                    entry.SetValue(tokens);
                }

                return tokens;
            }

            return new ValueTask<ImmutableArray<TToken>>(ExecuteAsync());
        }

        /// <summary>
        /// Retrieves the list of tokens corresponding to the specified application identifier.
        /// </summary>
        /// <param name="identifier">The application identifier associated with the tokens.</param>
        /// <param name="cancellationToken">The <see cref="CancellationToken"/> that can be used to abort the operation.</param>
        /// <returns>
        /// A <see cref="ValueTask{TResult}"/> that can be used to monitor the asynchronous operation,
        /// whose result returns the tokens corresponding to the specified application.
        /// </returns>
        public ValueTask<ImmutableArray<TToken>> FindByApplicationIdAsync(
            [NotNull] string identifier, CancellationToken cancellationToken)
        {
            if (string.IsNullOrEmpty(identifier))
            {
                throw new ArgumentException("The identifier cannot be null or empty.", nameof(identifier));
            }

            var parameters = new
            {
                Method = nameof(FindByApplicationIdAsync),
                Identifier = identifier
            };

            if (_cache.TryGetValue(parameters, out ImmutableArray<TToken> tokens))
            {
                return new ValueTask<ImmutableArray<TToken>>(tokens);
            }

            async Task<ImmutableArray<TToken>> ExecuteAsync()
            {
                foreach (var token in (tokens = await _store.FindByApplicationIdAsync(identifier, cancellationToken)))
                {
                    await AddAsync(token, cancellationToken);
                }

                using (var entry = _cache.CreateEntry(parameters))
                {
<<<<<<< HEAD
=======
                    foreach (var token in tokens)
                    {
                        var signal = await CreateExpirationSignalAsync(token, cancellationToken);
                        if (signal == null)
                        {
                            throw new InvalidOperationException("An error occurred while creating an expiration signal.");
                        }

                        entry.AddExpirationToken(signal);
                    }

                    entry.SetSize(tokens.Length);
>>>>>>> 3a9b08b1
                    entry.SetValue(tokens);
                }

                return tokens;
            }

            return new ValueTask<ImmutableArray<TToken>>(ExecuteAsync());
        }

        /// <summary>
        /// Retrieves the list of tokens corresponding to the specified authorization identifier.
        /// </summary>
        /// <param name="identifier">The authorization identifier associated with the tokens.</param>
        /// <param name="cancellationToken">The <see cref="CancellationToken"/> that can be used to abort the operation.</param>
        /// <returns>
        /// A <see cref="ValueTask{TResult}"/> that can be used to monitor the asynchronous operation,
        /// whose result returns the tokens corresponding to the specified authorization.
        /// </returns>
        public ValueTask<ImmutableArray<TToken>> FindByAuthorizationIdAsync(
            [NotNull] string identifier, CancellationToken cancellationToken)
        {
            if (string.IsNullOrEmpty(identifier))
            {
                throw new ArgumentException("The identifier cannot be null or empty.", nameof(identifier));
            }

            var parameters = new
            {
                Method = nameof(FindByAuthorizationIdAsync),
                Identifier = identifier
            };

            if (_cache.TryGetValue(parameters, out ImmutableArray<TToken> tokens))
            {
                return new ValueTask<ImmutableArray<TToken>>(tokens);
            }

            async Task<ImmutableArray<TToken>> ExecuteAsync()
            {
                foreach (var token in (tokens = await _store.FindByAuthorizationIdAsync(identifier, cancellationToken)))
                {
                    await AddAsync(token, cancellationToken);
                }

                using (var entry = _cache.CreateEntry(parameters))
                {
<<<<<<< HEAD
=======
                    foreach (var token in tokens)
                    {
                        var signal = await CreateExpirationSignalAsync(token, cancellationToken);
                        if (signal == null)
                        {
                            throw new InvalidOperationException("An error occurred while creating an expiration signal.");
                        }

                        entry.AddExpirationToken(signal);
                    }

                    entry.SetSize(tokens.Length);
>>>>>>> 3a9b08b1
                    entry.SetValue(tokens);
                }

                return tokens;
            }

            return new ValueTask<ImmutableArray<TToken>>(ExecuteAsync());
        }

        /// <summary>
        /// Retrieves a token using its unique identifier.
        /// </summary>
        /// <param name="identifier">The unique identifier associated with the token.</param>
        /// <param name="cancellationToken">The <see cref="CancellationToken"/> that can be used to abort the operation.</param>
        /// <returns>
        /// A <see cref="ValueTask{TResult}"/> that can be used to monitor the asynchronous operation,
        /// whose result returns the token corresponding to the unique identifier.
        /// </returns>
        public ValueTask<TToken> FindByIdAsync([NotNull] string identifier, CancellationToken cancellationToken)
        {
            if (string.IsNullOrEmpty(identifier))
            {
                throw new ArgumentException("The identifier cannot be null or empty.", nameof(identifier));
            }

            var parameters = new
            {
                Method = nameof(FindByIdAsync),
                Identifier = identifier
            };

            if (_cache.TryGetValue(parameters, out TToken token))
            {
                return new ValueTask<TToken>(token);
            }

            async Task<TToken> ExecuteAsync()
            {
                if ((token = await _store.FindByIdAsync(identifier, cancellationToken)) != null)
                {
                    await AddAsync(token, cancellationToken);
                }

                using (var entry = _cache.CreateEntry(parameters))
                {
<<<<<<< HEAD
=======
                    if (token != null)
                    {
                        var signal = await CreateExpirationSignalAsync(token, cancellationToken);
                        if (signal == null)
                        {
                            throw new InvalidOperationException("An error occurred while creating an expiration signal.");
                        }

                        entry.AddExpirationToken(signal);
                    }

                    entry.SetSize(1L);
>>>>>>> 3a9b08b1
                    entry.SetValue(token);
                }

                return token;
            }

            return new ValueTask<TToken>(ExecuteAsync());
        }

        /// <summary>
        /// Retrieves the list of tokens corresponding to the specified reference identifier.
        /// Note: the reference identifier may be hashed or encrypted for security reasons.
        /// </summary>
        /// <param name="identifier">The reference identifier associated with the tokens.</param>
        /// <param name="cancellationToken">The <see cref="CancellationToken"/> that can be used to abort the operation.</param>
        /// <returns>
        /// A <see cref="ValueTask{TResult}"/> that can be used to monitor the asynchronous operation,
        /// whose result returns the tokens corresponding to the specified reference identifier.
        /// </returns>
        public ValueTask<TToken> FindByReferenceIdAsync([NotNull] string identifier, CancellationToken cancellationToken)
        {
            if (string.IsNullOrEmpty(identifier))
            {
                throw new ArgumentException("The identifier cannot be null or empty.", nameof(identifier));
            }

            var parameters = new
            {
                Method = nameof(FindByReferenceIdAsync),
                Identifier = identifier
            };

            if (_cache.TryGetValue(parameters, out TToken token))
            {
                return new ValueTask<TToken>(token);
            }

            async Task<TToken> ExecuteAsync()
            {
                if ((token = await _store.FindByReferenceIdAsync(identifier, cancellationToken)) != null)
                {
                    await AddAsync(token, cancellationToken);
                }

                using (var entry = _cache.CreateEntry(parameters))
                {
<<<<<<< HEAD
=======
                    if (token != null)
                    {
                        var signal = await CreateExpirationSignalAsync(token, cancellationToken);
                        if (signal == null)
                        {
                            throw new InvalidOperationException("An error occurred while creating an expiration signal.");
                        }

                        entry.AddExpirationToken(signal);
                    }

                    entry.SetSize(1L);
>>>>>>> 3a9b08b1
                    entry.SetValue(token);
                }

                return token;
            }

            return new ValueTask<TToken>(ExecuteAsync());
        }

        /// <summary>
        /// Retrieves the list of tokens corresponding to the specified subject.
        /// </summary>
        /// <param name="subject">The subject associated with the tokens.</param>
        /// <param name="cancellationToken">The <see cref="CancellationToken"/> that can be used to abort the operation.</param>
        /// <returns>
        /// A <see cref="ValueTask{TResult}"/> that can be used to monitor the asynchronous operation,
        /// whose result returns the tokens corresponding to the specified subject.
        /// </returns>
        public ValueTask<ImmutableArray<TToken>> FindBySubjectAsync([NotNull] string subject, CancellationToken cancellationToken)
        {
            if (string.IsNullOrEmpty(subject))
            {
                throw new ArgumentException("The subject cannot be null or empty.", nameof(subject));
            }

            var parameters = new
            {
                Method = nameof(FindBySubjectAsync),
                Identifier = subject
            };

            if (_cache.TryGetValue(parameters, out ImmutableArray<TToken> tokens))
            {
                return new ValueTask<ImmutableArray<TToken>>(tokens);
            }

            async Task<ImmutableArray<TToken>> ExecuteAsync()
            {
                foreach (var token in (tokens = await _store.FindBySubjectAsync(subject, cancellationToken)))
                {
                    await AddAsync(token, cancellationToken);
                }

                using (var entry = _cache.CreateEntry(parameters))
                {
<<<<<<< HEAD
=======
                    foreach (var token in tokens)
                    {
                        var signal = await CreateExpirationSignalAsync(token, cancellationToken);
                        if (signal == null)
                        {
                            throw new InvalidOperationException("An error occurred while creating an expiration signal.");
                        }

                        entry.AddExpirationToken(signal);
                    }

                    entry.SetSize(tokens.Length);
>>>>>>> 3a9b08b1
                    entry.SetValue(tokens);
                }

                return tokens;
            }

            return new ValueTask<ImmutableArray<TToken>>(ExecuteAsync());
        }

        /// <summary>
        /// Removes the specified token from the cache.
        /// </summary>
        /// <param name="token">The token to remove from the cache.</param>
        /// <param name="cancellationToken">The <see cref="CancellationToken"/> that can be used to abort the operation.</param>
        /// <returns>
        /// A <see cref="Task"/> that can be used to monitor the asynchronous operation.
        /// </returns>
        public async Task RemoveAsync([NotNull] TToken token, CancellationToken cancellationToken)
        {
            if (token == null)
            {
                throw new ArgumentNullException(nameof(token));
            }

            var identifier = await _store.GetIdAsync(token, cancellationToken);
            if (string.IsNullOrEmpty(identifier))
            {
                throw new InvalidOperationException("The application identifier cannot be extracted.");
            }

            if (_signals.TryGetValue(identifier, out Lazy<CancellationTokenSource> signal))
            {
                signal.Value.Cancel();

                _signals.TryRemove(identifier, out signal);
            }
        }

        /// <summary>
        /// Creates an expiration signal allowing to invalidate all the
        /// cache entries associated with the specified token.
        /// </summary>
        /// <param name="token">The token associated with the expiration signal.</param>
        /// <param name="cancellationToken">The <see cref="CancellationToken"/> that can be used to abort the operation.</param>
        /// <returns>
        /// A <see cref="Task"/> that can be used to monitor the asynchronous operation,
        /// whose result returns an expiration signal for the specified token.
        /// </returns>
        protected virtual async Task<IChangeToken> CreateExpirationSignalAsync([NotNull] TToken token, CancellationToken cancellationToken)
        {
            if (token == null)
            {
                throw new ArgumentNullException(nameof(token));
            }

            var identifier = await _store.GetIdAsync(token, cancellationToken);
            if (string.IsNullOrEmpty(identifier))
            {
                throw new InvalidOperationException("The token identifier cannot be extracted.");
            }

            var signal = _signals.GetOrAdd(identifier, delegate
            {
                // Note: a Lazy<CancellationTokenSource> is used here to ensure only one CancellationTokenSource
                // can be created. Not doing so would result in expiration signals being potentially linked to
                // multiple sources, with a single one of them being eventually tracked and thus, cancelable.
                return new Lazy<CancellationTokenSource>(() => new CancellationTokenSource());
            });

            return new CancellationChangeToken(signal.Value.Token);
        }
    }
}<|MERGE_RESOLUTION|>--- conflicted
+++ resolved
@@ -24,29 +24,17 @@
     public class OpenIddictTokenCache<TToken> : IOpenIddictTokenCache<TToken>, IDisposable where TToken : class
     {
         private readonly MemoryCache _cache;
-<<<<<<< HEAD
-        private readonly IOpenIddictTokenStore<TToken> _store;
         private readonly IOptions<OpenIddictCoreOptions> _options;
-=======
         private readonly ConcurrentDictionary<string, Lazy<CancellationTokenSource>> _signals;
         private readonly IOpenIddictTokenStore<TToken> _store;
->>>>>>> 3a9b08b1
 
         public OpenIddictTokenCache(
             [NotNull] IOptions<OpenIddictCoreOptions> options,
             [NotNull] IOpenIddictTokenStoreResolver resolver)
         {
-<<<<<<< HEAD
             _cache = new MemoryCache(new MemoryCacheOptions());
             _options = options;
-=======
-            _cache = new MemoryCache(new MemoryCacheOptions
-            {
-                SizeLimit = options.CurrentValue.EntityCacheLimit
-            });
-
             _signals = new ConcurrentDictionary<string, Lazy<CancellationTokenSource>>(StringComparer.Ordinal);
->>>>>>> 3a9b08b1
             _store = resolver.Get<TToken>();
         }
 
@@ -65,11 +53,11 @@
                 throw new ArgumentNullException(nameof(token));
             }
 
-<<<<<<< HEAD
             if (_cache.Count >= _options.Value.EntityCacheLimit)
             {
                 _cache.Compact(0.25);
-=======
+            }
+
             _cache.Remove(new
             {
                 Method = nameof(FindAsync),
@@ -128,7 +116,6 @@
             if (signal == null)
             {
                 throw new InvalidOperationException("An error occurred while creating an expiration signal.");
->>>>>>> 3a9b08b1
             }
 
             using (var entry = _cache.CreateEntry(new
@@ -137,13 +124,8 @@
                 Identifier = await _store.GetIdAsync(token, cancellationToken)
             }))
             {
-<<<<<<< HEAD
-                entry.SetValue(token);
-=======
                 entry.AddExpirationToken(signal)
-                     .SetSize(1L)
                      .SetValue(token);
->>>>>>> 3a9b08b1
             }
 
             using (var entry = _cache.CreateEntry(new
@@ -152,13 +134,8 @@
                 Identifier = await _store.GetReferenceIdAsync(token, cancellationToken)
             }))
             {
-<<<<<<< HEAD
-                entry.SetValue(token);
-=======
                 entry.AddExpirationToken(signal)
-                     .SetSize(1L)
                      .SetValue(token);
->>>>>>> 3a9b08b1
             }
         }
 
@@ -220,8 +197,6 @@
 
                 using (var entry = _cache.CreateEntry(parameters))
                 {
-<<<<<<< HEAD
-=======
                     foreach (var token in tokens)
                     {
                         var signal = await CreateExpirationSignalAsync(token, cancellationToken);
@@ -233,8 +208,6 @@
                         entry.AddExpirationToken(signal);
                     }
 
-                    entry.SetSize(tokens.Length);
->>>>>>> 3a9b08b1
                     entry.SetValue(tokens);
                 }
 
@@ -296,8 +269,6 @@
 
                 using (var entry = _cache.CreateEntry(parameters))
                 {
-<<<<<<< HEAD
-=======
                     foreach (var token in tokens)
                     {
                         var signal = await CreateExpirationSignalAsync(token, cancellationToken);
@@ -309,8 +280,6 @@
                         entry.AddExpirationToken(signal);
                     }
 
-                    entry.SetSize(tokens.Length);
->>>>>>> 3a9b08b1
                     entry.SetValue(tokens);
                 }
 
@@ -379,8 +348,6 @@
 
                 using (var entry = _cache.CreateEntry(parameters))
                 {
-<<<<<<< HEAD
-=======
                     foreach (var token in tokens)
                     {
                         var signal = await CreateExpirationSignalAsync(token, cancellationToken);
@@ -392,8 +359,6 @@
                         entry.AddExpirationToken(signal);
                     }
 
-                    entry.SetSize(tokens.Length);
->>>>>>> 3a9b08b1
                     entry.SetValue(tokens);
                 }
 
@@ -440,8 +405,6 @@
 
                 using (var entry = _cache.CreateEntry(parameters))
                 {
-<<<<<<< HEAD
-=======
                     foreach (var token in tokens)
                     {
                         var signal = await CreateExpirationSignalAsync(token, cancellationToken);
@@ -453,8 +416,6 @@
                         entry.AddExpirationToken(signal);
                     }
 
-                    entry.SetSize(tokens.Length);
->>>>>>> 3a9b08b1
                     entry.SetValue(tokens);
                 }
 
@@ -501,8 +462,6 @@
 
                 using (var entry = _cache.CreateEntry(parameters))
                 {
-<<<<<<< HEAD
-=======
                     foreach (var token in tokens)
                     {
                         var signal = await CreateExpirationSignalAsync(token, cancellationToken);
@@ -514,8 +473,6 @@
                         entry.AddExpirationToken(signal);
                     }
 
-                    entry.SetSize(tokens.Length);
->>>>>>> 3a9b08b1
                     entry.SetValue(tokens);
                 }
 
@@ -561,8 +518,6 @@
 
                 using (var entry = _cache.CreateEntry(parameters))
                 {
-<<<<<<< HEAD
-=======
                     if (token != null)
                     {
                         var signal = await CreateExpirationSignalAsync(token, cancellationToken);
@@ -574,8 +529,6 @@
                         entry.AddExpirationToken(signal);
                     }
 
-                    entry.SetSize(1L);
->>>>>>> 3a9b08b1
                     entry.SetValue(token);
                 }
 
@@ -622,8 +575,6 @@
 
                 using (var entry = _cache.CreateEntry(parameters))
                 {
-<<<<<<< HEAD
-=======
                     if (token != null)
                     {
                         var signal = await CreateExpirationSignalAsync(token, cancellationToken);
@@ -635,8 +586,6 @@
                         entry.AddExpirationToken(signal);
                     }
 
-                    entry.SetSize(1L);
->>>>>>> 3a9b08b1
                     entry.SetValue(token);
                 }
 
@@ -682,8 +631,6 @@
 
                 using (var entry = _cache.CreateEntry(parameters))
                 {
-<<<<<<< HEAD
-=======
                     foreach (var token in tokens)
                     {
                         var signal = await CreateExpirationSignalAsync(token, cancellationToken);
@@ -695,8 +642,6 @@
                         entry.AddExpirationToken(signal);
                     }
 
-                    entry.SetSize(tokens.Length);
->>>>>>> 3a9b08b1
                     entry.SetValue(tokens);
                 }
 
