--- conflicted
+++ resolved
@@ -702,13 +702,7 @@
                 {
                     if (exceptions == null)
                     {
-<<<<<<< HEAD
-                        Logger.LogDebug(0, exception,
-                            "An error occurred while removing the authorization {AuthorizationId} from the database.",
-                            await GetIdAsync(authorization, cancellationToken));
-=======
                         exceptions = new List<Exception>(capacity: 1);
->>>>>>> 176af628
                     }
 
                     exceptions.Add(exception);
