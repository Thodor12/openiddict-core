﻿/*
 * Licensed under the Apache License, Version 2.0 (http://www.apache.org/licenses/LICENSE-2.0)
 * See https://github.com/openiddict/openiddict-core for more information concerning
 * the license and the contributors participating to this project.
 */

using System;
using System.ComponentModel;
using System.Linq;
<<<<<<< HEAD
using System.Reflection;
using System.Threading;
using System.Threading.Tasks;
using JetBrains.Annotations;
using Microsoft.AspNetCore.DataProtection;
=======
using System.Threading.Tasks;
using JetBrains.Annotations;
using Microsoft.AspNetCore.DataProtection;
using OpenIddict.Extensions;
>>>>>>> 9a068915
using OpenIddict.Validation;

namespace Microsoft.Extensions.DependencyInjection
{
    /// <summary>
    /// Exposes the necessary methods required to configure the OpenIddict validation services.
    /// </summary>
    public class OpenIddictValidationBuilder
    {
        /// <summary>
        /// Initializes a new instance of <see cref="OpenIddictValidationBuilder"/>.
        /// </summary>
        /// <param name="services">The services collection.</param>
        public OpenIddictValidationBuilder([NotNull] IServiceCollection services)
        {
            if (services == null)
            {
                throw new ArgumentNullException(nameof(services));
            }

            Services = services;
        }

        /// <summary>
        /// Gets the services collection.
        /// </summary>
        [EditorBrowsable(EditorBrowsableState.Never)]
        public IServiceCollection Services { get; }

        /// <summary>
        /// Registers an inline event handler for the specified event type.
        /// </summary>
        /// <param name="handler">The handler delegate.</param>
        /// <returns>The <see cref="OpenIddictValidationBuilder"/>.</returns>
        [EditorBrowsable(EditorBrowsableState.Advanced)]
        public OpenIddictValidationBuilder AddEventHandler<TEvent>(
            [NotNull] Func<TEvent, Task<OpenIddictValidationEventState>> handler)
            where TEvent : class, IOpenIddictValidationEvent
        {
            if (handler == null)
            {
                throw new ArgumentNullException(nameof(handler));
            }

            Services.AddSingleton<IOpenIddictValidationEventHandler<TEvent>>(
                new OpenIddictValidationEventHandler<TEvent>(handler));

            return this;
        }

        /// <summary>
        /// Registers an event handler that will be invoked for all the events listed by the implemented interfaces.
        /// </summary>
        /// <typeparam name="THandler">The type of the handler.</typeparam>
        /// <param name="lifetime">The lifetime of the registered service.</param>
        /// <returns>The <see cref="OpenIddictValidationBuilder"/>.</returns>
        [EditorBrowsable(EditorBrowsableState.Advanced)]
        public OpenIddictValidationBuilder AddEventHandler<THandler>(ServiceLifetime lifetime = ServiceLifetime.Scoped)
            => AddEventHandler(typeof(THandler), lifetime);

        /// <summary>
        /// Registers an event handler that will be invoked for all the events listed by the implemented interfaces.
        /// </summary>
        /// <param name="type">The type of the handler.</param>
        /// <param name="lifetime">The lifetime of the registered service.</param>
        /// <returns>The <see cref="OpenIddictValidationBuilder"/>.</returns>
        [EditorBrowsable(EditorBrowsableState.Advanced)]
        public OpenIddictValidationBuilder AddEventHandler([NotNull] Type type, ServiceLifetime lifetime = ServiceLifetime.Scoped)
        {
            if (type == null)
            {
                throw new ArgumentNullException(nameof(type));
            }

            if (lifetime == ServiceLifetime.Transient)
            {
                throw new ArgumentException("Handlers cannot be registered as transient services.", nameof(lifetime));
            }

            if (type.IsGenericTypeDefinition)
            {
                throw new ArgumentException("The specified type is invalid.", nameof(type));
            }

            var services = OpenIddictHelpers.FindGenericBaseTypes(type, typeof(IOpenIddictValidationEventHandler<>)).ToArray();
            if (services.Length == 0)
            {
                throw new ArgumentException("The specified type is invalid.", nameof(type));
            }

            foreach (var service in services)
            {
                Services.Add(new ServiceDescriptor(service, type, lifetime));
            }

            return this;
        }

        /// <summary>
        /// Amends the default OpenIddict validation configuration.
        /// </summary>
        /// <param name="configuration">The delegate used to configure the OpenIddict options.</param>
        /// <remarks>This extension can be safely called multiple times.</remarks>
        /// <returns>The <see cref="OpenIddictValidationBuilder"/>.</returns>
        public OpenIddictValidationBuilder Configure([NotNull] Action<OpenIddictValidationOptions> configuration)
        {
            if (configuration == null)
            {
                throw new ArgumentNullException(nameof(configuration));
            }

            Services.Configure(configuration);

            return this;
        }

        /// <summary>
        /// Registers the specified values as valid audiences. Setting the audiences is recommended
        /// when the authorization server issues access tokens for multiple distinct resource servers.
        /// </summary>
        /// <param name="audiences">The audiences valid for this resource server.</param>
        /// <returns>The <see cref="OpenIddictValidationBuilder"/>.</returns>
        public OpenIddictValidationBuilder AddAudiences([NotNull] params string[] audiences)
        {
            if (audiences == null)
            {
                throw new ArgumentNullException(nameof(audiences));
            }

            if (audiences.Any(audience => string.IsNullOrEmpty(audience)))
            {
                throw new ArgumentException("Audiences cannot be null or empty.", nameof(audiences));
            }

            return Configure(options => options.Audiences.UnionWith(audiences));
        }

        /// <summary>
        /// Enables authorization validation so that a database call is made for each API request
        /// to ensure the authorization associated with the access token is still valid.
        /// Note: enabling this option may have an impact on performance.
        /// </summary>
        /// <returns>The <see cref="OpenIddictValidationBuilder"/>.</returns>
        public OpenIddictValidationBuilder EnableAuthorizationValidation()
            => Configure(options => options.EnableAuthorizationValidation = true);

        /// <summary>
        /// Configures OpenIddict not to return the authentication error
        /// details as part of the standard WWW-Authenticate response header.
        /// </summary>
        /// <returns>The <see cref="OpenIddictValidationBuilder"/>.</returns>
        public OpenIddictValidationBuilder RemoveErrorDetails()
            => Configure(options => options.IncludeErrorDetails = false);

        /// <summary>
        /// Sets the realm, which is used to compute the WWW-Authenticate response header.
        /// </summary>
        /// <param name="realm">The realm.</param>
        /// <returns>The <see cref="OpenIddictValidationBuilder"/>.</returns>
        public OpenIddictValidationBuilder SetRealm([NotNull] string realm)
        {
            if (string.IsNullOrEmpty(realm))
            {
                throw new ArgumentException("The realm cannot be null or empty.", nameof(realm));
            }

            return Configure(options => options.Realm = realm);
        }

        /// <summary>
        /// Configures OpenIddict to use a specific data protection provider
        /// instead of relying on the default instance provided by the DI container.
        /// </summary>
        /// <param name="provider">The data protection provider used to create token protectors.</param>
        /// <returns>The <see cref="OpenIddictValidationBuilder"/>.</returns>
        public OpenIddictValidationBuilder UseDataProtectionProvider([NotNull] IDataProtectionProvider provider)
        {
            if (provider == null)
            {
                throw new ArgumentNullException(nameof(provider));
            }

            return Configure(options => options.DataProtectionProvider = provider);
        }

        /// <summary>
        /// Configures the OpenIddict validation handler to use reference tokens.
        /// </summary>
        /// <returns>The <see cref="OpenIddictValidationBuilder"/>.</returns>
        public OpenIddictValidationBuilder UseReferenceTokens()
            => Configure(options => options.UseReferenceTokens = true);
    }
}<|MERGE_RESOLUTION|>--- conflicted
+++ resolved
@@ -7,18 +7,11 @@
 using System;
 using System.ComponentModel;
 using System.Linq;
-<<<<<<< HEAD
 using System.Reflection;
-using System.Threading;
-using System.Threading.Tasks;
-using JetBrains.Annotations;
-using Microsoft.AspNetCore.DataProtection;
-=======
 using System.Threading.Tasks;
 using JetBrains.Annotations;
 using Microsoft.AspNetCore.DataProtection;
 using OpenIddict.Extensions;
->>>>>>> 9a068915
 using OpenIddict.Validation;
 
 namespace Microsoft.Extensions.DependencyInjection
@@ -98,7 +91,7 @@
                 throw new ArgumentException("Handlers cannot be registered as transient services.", nameof(lifetime));
             }
 
-            if (type.IsGenericTypeDefinition)
+            if (type.GetTypeInfo().IsGenericTypeDefinition)
             {
                 throw new ArgumentException("The specified type is invalid.", nameof(type));
             }
