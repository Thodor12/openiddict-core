--- conflicted
+++ resolved
@@ -5,11 +5,7 @@
  */
 
 using System;
-<<<<<<< HEAD
-=======
 using System.Text;
-using AspNet.Security.OAuth.Validation;
->>>>>>> ab34bdae
 using JetBrains.Annotations;
 using Microsoft.AspNetCore.Authentication;
 using Microsoft.AspNetCore.Builder;
@@ -43,45 +39,6 @@
             builder.Services.AddOptions();
 
             builder.Services.TryAddScoped<IOpenIddictValidationEventService, OpenIddictValidationEventService>();
-<<<<<<< HEAD
-=======
-            builder.Services.TryAddScoped<OpenIddictValidationHandler>();
-            builder.Services.TryAddScoped<OpenIddictValidationProvider>();
-
-            // Note: TryAddEnumerable() is used here to ensure the initializer is only registered once.
-            builder.Services.TryAddEnumerable(new[]
-            {
-                ServiceDescriptor.Singleton<IPostConfigureOptions<OpenIddictValidationOptions>, OpenIddictValidationInitializer>(),
-                ServiceDescriptor.Singleton<IPostConfigureOptions<OpenIddictValidationOptions>, OAuthValidationInitializer>()
-            });
-
-            // Register the OpenIddict validation handler in the authentication options,
-            // so it can be discovered by the default authentication handler provider.
-            builder.Services.Configure<AuthenticationOptions>(options =>
-            {
-                // Note: this method is guaranteed to be idempotent. To prevent multiple schemes from being
-                // registered (which would result in an exception being thrown), a manual check is made here.
-                if (options.SchemeMap.TryGetValue(OpenIddictValidationDefaults.AuthenticationScheme, out var handler))
-                {
-                    // If the handler type doesn't correspond to the OpenIddict handler, throw an exception.
-                    if (handler.HandlerType != typeof(OpenIddictValidationHandler))
-                    {
-                        throw new InvalidOperationException(new StringBuilder()
-                            .AppendLine("The OpenIddict validation handler cannot be registered as an authentication scheme.")
-                            .AppendLine("This may indicate that an instance of the OAuth validation handler was registered.")
-                            .Append("Make sure that 'services.AddAuthentication().AddOAuthValidation()' is not used.")
-                            .ToString());
-                    }
-
-                    return;
-                }
-
-                options.AddScheme(OpenIddictValidationDefaults.AuthenticationScheme, scheme =>
-                {
-                    scheme.HandlerType = typeof(OpenIddictValidationHandler);
-                });
-            });
->>>>>>> ab34bdae
 
             return new OpenIddictValidationBuilder(builder.Services);
         }
@@ -128,6 +85,16 @@
             }
 
             var options = app.ApplicationServices.GetRequiredService<IOptions<OpenIddictValidationOptions>>().Value;
+            if (options.Events == null || options.Events.GetType() != typeof(OpenIddictValidationProvider))
+            {
+                throw new InvalidOperationException(new StringBuilder()
+                    .AppendLine("OpenIddict can only be used with its built-in validation provider.")
+                    .AppendLine("This error may indicate that 'OpenIddictValidationOptions.Events' was manually set.")
+                    .Append("To execute custom request handling logic, consider registering an event handler using ")
+                    .Append("the generic 'services.AddOpenIddict().AddValidation().AddEventHandler()' method.")
+                    .ToString());
+            }
+
             if (options.DataProtectionProvider == null)
             {
                 options.DataProtectionProvider = app.ApplicationServices.GetDataProtectionProvider();
