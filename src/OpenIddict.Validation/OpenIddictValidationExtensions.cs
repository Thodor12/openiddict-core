﻿/*
 * Licensed under the Apache License, Version 2.0 (http://www.apache.org/licenses/LICENSE-2.0)
 * See https://github.com/openiddict/openiddict-core for more information concerning
 * the license and the contributors participating to this project.
 */

using System;
using JetBrains.Annotations;
using Microsoft.AspNetCore.Authentication;
using Microsoft.AspNetCore.Builder;
using Microsoft.AspNetCore.DataProtection;
using Microsoft.Extensions.Options;
using OpenIddict.Validation;

namespace Microsoft.Extensions.DependencyInjection
{
    public static class OpenIddictValidationExtensions
    {
        /// <summary>
        /// Registers the OpenIddict token validation services in the DI container.
        /// </summary>
        /// <param name="builder">The services builder used by OpenIddict to register new services.</param>
        /// <remarks>This extension can be safely called multiple times.</remarks>
        /// <returns>The <see cref="OpenIddictValidationBuilder"/>.</returns>
        public static OpenIddictValidationBuilder AddValidation([NotNull] this OpenIddictBuilder builder)
        {
            if (builder == null)
            {
                throw new ArgumentNullException(nameof(builder));
            }

            builder.Services.AddAuthentication();

<<<<<<< HEAD
=======
            builder.Services.TryAddScoped<OpenIddictValidationEvents>();
            builder.Services.TryAddScoped<OpenIddictValidationHandler>();

            // Note: TryAddEnumerable() is used here to ensure the initializer is only registered once.
            builder.Services.TryAddEnumerable(new[]
            {
                ServiceDescriptor.Singleton<IPostConfigureOptions<OpenIddictValidationOptions>, OpenIddictValidationInitializer>(),
                ServiceDescriptor.Singleton<IPostConfigureOptions<OpenIddictValidationOptions>, OAuthValidationInitializer>()
            });

            // Register the OpenIddict validation handler in the authentication options,
            // so it can be discovered by the default authentication handler provider.
            builder.Services.Configure<AuthenticationOptions>(options =>
            {
                // Note: this method is guaranteed to be idempotent. To prevent multiple schemes from being
                // registered (which would result in an exception being thrown), a manual check is made here.
                if (options.SchemeMap.ContainsKey(OpenIddictValidationDefaults.AuthenticationScheme))
                {
                    return;
                }

                options.AddScheme(OpenIddictValidationDefaults.AuthenticationScheme, scheme =>
                {
                    scheme.HandlerType = typeof(OpenIddictValidationHandler);
                });
            });

>>>>>>> 91d5592d
            return new OpenIddictValidationBuilder(builder.Services);
        }

        /// <summary>
        /// Registers the OpenIddict token validation services in the DI container.
        /// </summary>
        /// <param name="builder">The services builder used by OpenIddict to register new services.</param>
        /// <param name="configuration">The configuration delegate used to configure the validation services.</param>
        /// <remarks>This extension can be safely called multiple times.</remarks>
        /// <returns>The <see cref="OpenIddictBuilder"/>.</returns>
        public static OpenIddictBuilder AddValidation(
            [NotNull] this OpenIddictBuilder builder,
            [NotNull] Action<OpenIddictValidationBuilder> configuration)
        {
            if (builder == null)
            {
                throw new ArgumentNullException(nameof(builder));
            }

            if (configuration == null)
            {
                throw new ArgumentNullException(nameof(configuration));
            }

            configuration(builder.AddValidation());

            return builder;
        }

        /// <summary>
        /// Registers the OpenIddict validation middleware in the ASP.NET Core pipeline.
        /// </summary>
        /// <param name="app">The application builder used to register middleware instances.</param>
        /// <returns>The <see cref="IApplicationBuilder"/>.</returns>
        public static IApplicationBuilder UseOpenIddictValidation([NotNull] this IApplicationBuilder app)
        {
            if (app == null)
            {
                throw new ArgumentNullException(nameof(app));
            }

            var options = app.ApplicationServices.GetRequiredService<IOptions<OpenIddictValidationOptions>>().Value;
            if (options.DataProtectionProvider == null)
            {
                options.DataProtectionProvider = app.ApplicationServices.GetDataProtectionProvider();
            }

            if (options.UseReferenceTokens && options.AccessTokenFormat == null)
            {
                var protector = options.DataProtectionProvider.CreateProtector(
                    "OpenIdConnectServerHandler",
                    nameof(options.AccessTokenFormat),
                    nameof(options.UseReferenceTokens), "ASOS");

                options.AccessTokenFormat = new TicketDataFormat(protector);
            }

            return app.UseMiddleware<OpenIddictValidationMiddleware>(new OptionsWrapper<OpenIddictValidationOptions>(options));
        }
    }
}<|MERGE_RESOLUTION|>--- conflicted
+++ resolved
@@ -31,36 +31,6 @@
 
             builder.Services.AddAuthentication();
 
-<<<<<<< HEAD
-=======
-            builder.Services.TryAddScoped<OpenIddictValidationEvents>();
-            builder.Services.TryAddScoped<OpenIddictValidationHandler>();
-
-            // Note: TryAddEnumerable() is used here to ensure the initializer is only registered once.
-            builder.Services.TryAddEnumerable(new[]
-            {
-                ServiceDescriptor.Singleton<IPostConfigureOptions<OpenIddictValidationOptions>, OpenIddictValidationInitializer>(),
-                ServiceDescriptor.Singleton<IPostConfigureOptions<OpenIddictValidationOptions>, OAuthValidationInitializer>()
-            });
-
-            // Register the OpenIddict validation handler in the authentication options,
-            // so it can be discovered by the default authentication handler provider.
-            builder.Services.Configure<AuthenticationOptions>(options =>
-            {
-                // Note: this method is guaranteed to be idempotent. To prevent multiple schemes from being
-                // registered (which would result in an exception being thrown), a manual check is made here.
-                if (options.SchemeMap.ContainsKey(OpenIddictValidationDefaults.AuthenticationScheme))
-                {
-                    return;
-                }
-
-                options.AddScheme(OpenIddictValidationDefaults.AuthenticationScheme, scheme =>
-                {
-                    scheme.HandlerType = typeof(OpenIddictValidationHandler);
-                });
-            });
-
->>>>>>> 91d5592d
             return new OpenIddictValidationBuilder(builder.Services);
         }
 
@@ -118,7 +88,19 @@
                 options.AccessTokenFormat = new TicketDataFormat(protector);
             }
 
-            return app.UseMiddleware<OpenIddictValidationMiddleware>(new OptionsWrapper<OpenIddictValidationOptions>(options));
+            // If application events have been registered, import the events into the main provider.
+            if (options.ApplicationEvents != null)
+            {
+                var events = options.Events as OpenIddictValidationEvents;
+                if (events == null)
+                {
+                    throw new InvalidOperationException("The specified OAuth2 validation events are not compatible.");
+                }
+
+                events.Import(options.ApplicationEvents);
+            }
+
+            return app.UseOAuthValidation(options);
         }
     }
 }