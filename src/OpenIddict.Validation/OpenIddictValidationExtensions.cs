--- conflicted
+++ resolved
@@ -42,22 +42,7 @@
             builder.Services.AddLogging();
             builder.Services.AddOptions();
 
-<<<<<<< HEAD
-            builder.Services.TryAddScoped<IOpenIddictValidationEventService, OpenIddictValidationEventService>();
-=======
             builder.Services.TryAddScoped<IOpenIddictValidationEventDispatcher, OpenIddictValidationEventDispatcher>();
-            builder.Services.TryAddScoped<OpenIddictValidationHandler>();
-            builder.Services.TryAddScoped<OpenIddictValidationProvider>();
-
-            // Register the options initializers used by the OAuth validation handler and OpenIddict.
-            // Note: TryAddEnumerable() is used here to ensure the initializers are only registered once.
-            builder.Services.TryAddEnumerable(new[]
-            {
-                ServiceDescriptor.Singleton<IConfigureOptions<AuthenticationOptions>, OpenIddictValidationConfiguration>(),
-                ServiceDescriptor.Singleton<IPostConfigureOptions<OpenIddictValidationOptions>, OpenIddictValidationConfiguration>(),
-                ServiceDescriptor.Singleton<IPostConfigureOptions<OpenIddictValidationOptions>, OAuthValidationInitializer>()
-            });
->>>>>>> 2bbd153f
 
             return new OpenIddictValidationBuilder(builder.Services);
         }
