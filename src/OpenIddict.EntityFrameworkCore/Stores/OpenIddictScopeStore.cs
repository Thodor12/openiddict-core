﻿/*
 * Licensed under the Apache License, Version 2.0 (http://www.apache.org/licenses/LICENSE-2.0)
 * See https://github.com/openiddict/openiddict-core for more information concerning
 * the license and the contributors participating to this project.
 */

using System;
using System.Collections.Immutable;
using System.ComponentModel;
using System.Linq;
using System.Text;
using System.Threading;
using System.Threading.Tasks;
using JetBrains.Annotations;
using Microsoft.EntityFrameworkCore;
using Microsoft.Extensions.Caching.Memory;
using Newtonsoft.Json;
using Newtonsoft.Json.Linq;
using OpenIddict.Abstractions;
using OpenIddict.EntityFrameworkCore.Models;

namespace OpenIddict.EntityFrameworkCore
{
    /// <summary>
    /// Provides methods allowing to manage the scopes stored in a database.
    /// </summary>
    /// <typeparam name="TContext">The type of the Entity Framework database context.</typeparam>
    public class OpenIddictScopeStore<TContext> : OpenIddictScopeStore<OpenIddictScope, TContext, string>
        where TContext : DbContext
    {
        public OpenIddictScopeStore([NotNull] IMemoryCache cache, [NotNull] TContext context)
            : base(cache, context)
        {
        }
    }

    /// <summary>
    /// Provides methods allowing to manage the scopes stored in a database.
    /// </summary>
    /// <typeparam name="TContext">The type of the Entity Framework database context.</typeparam>
    /// <typeparam name="TKey">The type of the entity primary keys.</typeparam>
    public class OpenIddictScopeStore<TContext, TKey> : OpenIddictScopeStore<OpenIddictScope<TKey>, TContext, TKey>
        where TContext : DbContext
        where TKey : IEquatable<TKey>
    {
        public OpenIddictScopeStore([NotNull] IMemoryCache cache, [NotNull] TContext context)
            : base(cache, context)
        {
        }
    }

    /// <summary>
    /// Provides methods allowing to manage the scopes stored in a database.
    /// </summary>
    /// <typeparam name="TScope">The type of the Scope entity.</typeparam>
    /// <typeparam name="TContext">The type of the Entity Framework database context.</typeparam>
    /// <typeparam name="TKey">The type of the entity primary keys.</typeparam>
    public class OpenIddictScopeStore<TScope, TContext, TKey> : IOpenIddictScopeStore<TScope>
        where TScope : OpenIddictScope<TKey>, new()
        where TContext : DbContext
        where TKey : IEquatable<TKey>
    {
        public OpenIddictScopeStore([NotNull] IMemoryCache cache, [NotNull] TContext context)
        {
            Cache = cache;
            Context = context;
        }

        /// <summary>
        /// Gets the memory cached associated with the current store.
        /// </summary>
        protected IMemoryCache Cache { get; }

        /// <summary>
        /// Gets the database context associated with the current store.
        /// </summary>
        protected TContext Context { get; }

        /// <summary>
        /// Gets the database set corresponding to the <typeparamref name="TScope"/> entity.
        /// </summary>
        private DbSet<TScope> Scopes => Context.Set<TScope>();

        /// <summary>
        /// Determines the number of scopes that exist in the database.
        /// </summary>
        /// <param name="cancellationToken">The <see cref="CancellationToken"/> that can be used to abort the operation.</param>
        /// <returns>
        /// A <see cref="Task"/> that can be used to monitor the asynchronous operation,
        /// whose result returns the number of scopes in the database.
        /// </returns>
        public virtual Task<long> CountAsync(CancellationToken cancellationToken)
            => Scopes.LongCountAsync();

        /// <summary>
        /// Determines the number of scopes that match the specified query.
        /// </summary>
        /// <typeparam name="TResult">The result type.</typeparam>
        /// <param name="query">The query to execute.</param>
        /// <param name="cancellationToken">The <see cref="CancellationToken"/> that can be used to abort the operation.</param>
        /// <returns>
        /// A <see cref="Task"/> that can be used to monitor the asynchronous operation,
        /// whose result returns the number of scopes that match the specified query.
        /// </returns>
        public virtual Task<long> CountAsync<TResult>([NotNull] Func<IQueryable<TScope>, IQueryable<TResult>> query, CancellationToken cancellationToken)
        {
            if (query == null)
            {
                throw new ArgumentNullException(nameof(query));
            }

            return query(Scopes).LongCountAsync();
        }

        /// <summary>
        /// Creates a new scope.
        /// </summary>
        /// <param name="scope">The scope to create.</param>
        /// <param name="cancellationToken">The <see cref="CancellationToken"/> that can be used to abort the operation.</param>
        /// <returns>
        /// A <see cref="Task"/> that can be used to monitor the asynchronous operation.
        /// </returns>
        public virtual Task CreateAsync([NotNull] TScope scope, CancellationToken cancellationToken)
        {
            if (scope == null)
            {
                throw new ArgumentNullException(nameof(scope));
            }

            Scopes.Add(scope);

            return Context.SaveChangesAsync(cancellationToken);
        }

        /// <summary>
        /// Removes an existing scope.
        /// </summary>
        /// <param name="scope">The scope to delete.</param>
        /// <param name="cancellationToken">The <see cref="CancellationToken"/> that can be used to abort the operation.</param>
        /// <returns>
        /// A <see cref="Task"/> that can be used to monitor the asynchronous operation.
        /// </returns>
        public virtual async Task DeleteAsync([NotNull] TScope scope, CancellationToken cancellationToken)
        {
            if (scope == null)
            {
                throw new ArgumentNullException(nameof(scope));
            }

            Context.Remove(scope);

            try
            {
                await Context.SaveChangesAsync(cancellationToken);
            }

            catch (DbUpdateConcurrencyException exception)
            {
                throw new OpenIddictException(OpenIddictConstants.Exceptions.ConcurrencyError, new StringBuilder()
                    .AppendLine("The scope was concurrently updated and cannot be persisted in its current state.")
                    .Append("Reload the scope from the database and retry the operation.")
                    .ToString(), exception);
            }
        }

        /// <summary>
<<<<<<< HEAD
=======
        /// Retrieves a scope using its unique identifier.
        /// </summary>
        /// <param name="identifier">The unique identifier associated with the scope.</param>
        /// <param name="cancellationToken">The <see cref="CancellationToken"/> that can be used to abort the operation.</param>
        /// <returns>
        /// A <see cref="Task"/> that can be used to monitor the asynchronous operation,
        /// whose result returns the scope corresponding to the identifier.
        /// </returns>
        public virtual Task<TScope> FindByIdAsync([NotNull] string identifier, CancellationToken cancellationToken)
        {
            if (string.IsNullOrEmpty(identifier))
            {
                throw new ArgumentException("The identifier cannot be null or empty.", nameof(identifier));
            }

            var query = Cache.GetOrCreate("485f3372-2d38-4418-8d1e-acd8aa0c3555", entry =>
            {
                entry.SetPriority(CacheItemPriority.NeverRemove);

                return EF.CompileAsyncQuery((TContext context, TKey key) =>
                    (from scope in context.Set<TScope>().AsTracking()
                     where scope.Id.Equals(key)
                     select scope).FirstOrDefault());
            });

            return query(Context, ConvertIdentifierFromString(identifier));
        }

        /// <summary>
        /// Retrieves a scope using its name.
        /// </summary>
        /// <param name="name">The name associated with the scope.</param>
        /// <param name="cancellationToken">The <see cref="CancellationToken"/> that can be used to abort the operation.</param>
        /// <returns>
        /// A <see cref="Task"/> that can be used to monitor the asynchronous operation,
        /// whose result returns the scope corresponding to the specified name.
        /// </returns>
        public virtual Task<TScope> FindByNameAsync([NotNull] string name, CancellationToken cancellationToken)
        {
            if (string.IsNullOrEmpty(name))
            {
                throw new ArgumentException("The scope name cannot be null or empty.", nameof(name));
            }

            var query = Cache.GetOrCreate("71cb2f7a-7adb-4b3e-8833-772e254f9b03", entry =>
            {
                entry.SetPriority(CacheItemPriority.NeverRemove);

                return EF.CompileAsyncQuery((TContext context, string id) =>
                    (from scope in context.Set<TScope>().AsTracking()
                     where scope.Name == id
                     select scope).FirstOrDefault());
            });

            return query(Context, name);
        }

        /// <summary>
        /// Retrieves a list of scopes using their name.
        /// </summary>
        /// <param name="names">The names associated with the scopes.</param>
        /// <param name="cancellationToken">The <see cref="CancellationToken"/> that can be used to abort the operation.</param>
        /// <returns>
        /// A <see cref="Task"/> that can be used to monitor the asynchronous operation,
        /// whose result returns the scopes corresponding to the specified names.
        /// </returns>
        public virtual async Task<ImmutableArray<TScope>> FindByNamesAsync(
            ImmutableArray<string> names, CancellationToken cancellationToken)
        {
            if (names.Any(name => string.IsNullOrEmpty(name)))
            {
                throw new ArgumentException("Scope names cannot be null or empty.", nameof(names));
            }

            var query = Cache.GetOrCreate("e19404af-8586-4693-9b9c-8185b653ee2d", entry =>
            {
                entry.SetPriority(CacheItemPriority.NeverRemove);

                return EF.CompileAsyncQuery((TContext context, ImmutableArray<string> ids) =>
                    from scope in context.Set<TScope>().AsTracking()
                    where ids.Contains(scope.Name)
                    select scope);
            });

            return ImmutableArray.CreateRange(await query(Context, names).ToListAsync(cancellationToken));
        }

        /// <summary>
        /// Retrieves all the scopes that contain the specified resource.
        /// </summary>
        /// <param name="resource">The resource associated with the scopes.</param>
        /// <param name="cancellationToken">The <see cref="CancellationToken"/> that can be used to abort the operation.</param>
        /// <returns>
        /// A <see cref="Task"/> that can be used to monitor the asynchronous operation,
        /// whose result returns the scopes associated with the specified resource.
        /// </returns>
        public virtual async Task<ImmutableArray<TScope>> FindByResourceAsync(
            [NotNull] string resource, CancellationToken cancellationToken)
        {
            if (string.IsNullOrEmpty(resource))
            {
                throw new ArgumentException("The resource cannot be null or empty.", nameof(resource));
            }

            // To optimize the efficiency of the query a bit, only scopes whose stringified
            // Resources column contains the specified resource are returned. Once the scopes
            // are retrieved, a second pass is made to ensure only valid elements are returned.
            // Implementers that use this method in a hot path may want to override this method
            // to use SQL Server 2016 functions like JSON_VALUE to make the query more efficient.
            var query = Cache.GetOrCreate("45bae754-72fc-422c-b3a2-90867600a029", entry =>
            {
                entry.SetPriority(CacheItemPriority.NeverRemove);

                return EF.CompileAsyncQuery((TContext context, string value) =>
                    from scope in context.Set<TScope>().AsTracking()
                    where scope.Resources.Contains(value)
                    select scope);
            });

            var builder = ImmutableArray.CreateBuilder<TScope>();

            foreach (var scope in await query(Context, resource).ToListAsync(cancellationToken))
            {
                var resources = await GetResourcesAsync(scope, cancellationToken);
                if (resources.Contains(resource, StringComparer.Ordinal))
                {
                    builder.Add(scope);
                }
            }

            return builder.ToImmutable();
        }

        /// <summary>
>>>>>>> 32fe4b0a
        /// Executes the specified query and returns the first element.
        /// </summary>
        /// <typeparam name="TState">The state type.</typeparam>
        /// <typeparam name="TResult">The result type.</typeparam>
        /// <param name="query">The query to execute.</param>
        /// <param name="state">The optional state.</param>
        /// <param name="cancellationToken">The <see cref="CancellationToken"/> that can be used to abort the operation.</param>
        /// <returns>
        /// A <see cref="Task"/> that can be used to monitor the asynchronous operation,
        /// whose result returns the first element returned when executing the query.
        /// </returns>
        public virtual Task<TResult> GetAsync<TState, TResult>(
            [NotNull] Func<IQueryable<TScope>, TState, IQueryable<TResult>> query,
            [CanBeNull] TState state, CancellationToken cancellationToken)
        {
            if (query == null)
            {
                throw new ArgumentNullException(nameof(query));
            }

            return query(Scopes.AsTracking(), state).FirstOrDefaultAsync(cancellationToken);
        }

        /// <summary>
        /// Retrieves the description associated with a scope.
        /// </summary>
        /// <param name="scope">The scope.</param>
        /// <param name="cancellationToken">The <see cref="CancellationToken"/> that can be used to abort the operation.</param>
        /// <returns>
        /// A <see cref="ValueTask{TResult}"/> that can be used to monitor the asynchronous operation,
        /// whose result returns the description associated with the specified scope.
        /// </returns>
        public virtual ValueTask<string> GetDescriptionAsync([NotNull] TScope scope, CancellationToken cancellationToken)
        {
            if (scope == null)
            {
                throw new ArgumentNullException(nameof(scope));
            }

            return new ValueTask<string>(scope.Description);
        }

        /// <summary>
        /// Retrieves the display name associated with a scope.
        /// </summary>
        /// <param name="scope">The scope.</param>
        /// <param name="cancellationToken">The <see cref="CancellationToken"/> that can be used to abort the operation.</param>
        /// <returns>
        /// A <see cref="ValueTask{TResult}"/> that can be used to monitor the asynchronous operation,
        /// whose result returns the display name associated with the scope.
        /// </returns>
        public virtual ValueTask<string> GetDisplayNameAsync([NotNull] TScope scope, CancellationToken cancellationToken)
        {
            if (scope == null)
            {
                throw new ArgumentNullException(nameof(scope));
            }

            return new ValueTask<string>(scope.DisplayName);
        }

        /// <summary>
        /// Retrieves the unique identifier associated with a scope.
        /// </summary>
        /// <param name="scope">The scope.</param>
        /// <param name="cancellationToken">The <see cref="CancellationToken"/> that can be used to abort the operation.</param>
        /// <returns>
        /// A <see cref="ValueTask{TResult}"/> that can be used to monitor the asynchronous operation,
        /// whose result returns the unique identifier associated with the scope.
        /// </returns>
        public virtual ValueTask<string> GetIdAsync([NotNull] TScope scope, CancellationToken cancellationToken)
        {
            if (scope == null)
            {
                throw new ArgumentNullException(nameof(scope));
            }

            return new ValueTask<string>(ConvertIdentifierToString(scope.Id));
        }

        /// <summary>
        /// Retrieves the name associated with a scope.
        /// </summary>
        /// <param name="scope">The scope.</param>
        /// <param name="cancellationToken">The <see cref="CancellationToken"/> that can be used to abort the operation.</param>
        /// <returns>
        /// A <see cref="ValueTask{TResult}"/> that can be used to monitor the asynchronous operation,
        /// whose result returns the name associated with the specified scope.
        /// </returns>
        public virtual ValueTask<string> GetNameAsync([NotNull] TScope scope, CancellationToken cancellationToken)
        {
            if (scope == null)
            {
                throw new ArgumentNullException(nameof(scope));
            }

            return new ValueTask<string>(scope.Name);
        }

        /// <summary>
        /// Retrieves the additional properties associated with a scope.
        /// </summary>
        /// <param name="scope">The scope.</param>
        /// <param name="cancellationToken">The <see cref="CancellationToken"/> that can be used to abort the operation.</param>
        /// <returns>
        /// A <see cref="ValueTask{TResult}"/> that can be used to monitor the asynchronous operation,
        /// whose result returns all the additional properties associated with the scope.
        /// </returns>
        public virtual ValueTask<JObject> GetPropertiesAsync([NotNull] TScope scope, CancellationToken cancellationToken)
        {
            if (scope == null)
            {
                throw new ArgumentNullException(nameof(scope));
            }

            if (string.IsNullOrEmpty(scope.Properties))
            {
                return new ValueTask<JObject>(new JObject());
            }

            return new ValueTask<JObject>(JObject.Parse(scope.Properties));
        }

        /// <summary>
        /// Retrieves the resources associated with a scope.
        /// </summary>
        /// <param name="scope">The scope.</param>
        /// <param name="cancellationToken">The <see cref="CancellationToken"/> that can be used to abort the operation.</param>
        /// <returns>
        /// A <see cref="ValueTask{TResult}"/> that can be used to monitor the asynchronous operation,
        /// whose result returns all the resources associated with the scope.
        /// </returns>
        public virtual ValueTask<ImmutableArray<string>> GetResourcesAsync([NotNull] TScope scope, CancellationToken cancellationToken)
        {
            if (scope == null)
            {
                throw new ArgumentNullException(nameof(scope));
            }

            if (string.IsNullOrEmpty(scope.Resources))
            {
                return new ValueTask<ImmutableArray<string>>(ImmutableArray.Create<string>());
            }

            // Note: parsing the stringified resources is an expensive operation.
            // To mitigate that, the resulting array is stored in the memory cache.
            var key = string.Concat("b6148250-aede-4fb9-a621-07c9bcf238c3", "\x1e", scope.Resources);
            var resources = Cache.GetOrCreate(key, entry =>
            {
                entry.SetPriority(CacheItemPriority.High)
                     .SetSlidingExpiration(TimeSpan.FromMinutes(1));

                return JArray.Parse(scope.Resources)
                    .Select(element => (string) element)
                    .ToImmutableArray();
            });

            return new ValueTask<ImmutableArray<string>>(resources);
        }

        /// <summary>
        /// Instantiates a new scope.
        /// </summary>
        /// <param name="cancellationToken">The <see cref="CancellationToken"/> that can be used to abort the operation.</param>
        /// <returns>
        /// A <see cref="ValueTask{TResult}"/> that can be used to monitor the asynchronous operation,
        /// whose result returns the instantiated scope, that can be persisted in the database.
        /// </returns>
        public virtual ValueTask<TScope> InstantiateAsync(CancellationToken cancellationToken)
            => new ValueTask<TScope>(new TScope());

        /// <summary>
        /// Executes the specified query and returns all the corresponding elements.
        /// </summary>
        /// <param name="count">The number of results to return.</param>
        /// <param name="offset">The number of results to skip.</param>
        /// <param name="cancellationToken">The <see cref="CancellationToken"/> that can be used to abort the operation.</param>
        /// <returns>
        /// A <see cref="Task"/> that can be used to monitor the asynchronous operation,
        /// whose result returns all the elements returned when executing the specified query.
        /// </returns>
        public virtual async Task<ImmutableArray<TScope>> ListAsync(
            [CanBeNull] int? count, [CanBeNull] int? offset, CancellationToken cancellationToken)
        {
            var query = Scopes.OrderBy(scope => scope.Id).AsQueryable();

            if (offset.HasValue)
            {
                query = query.Skip(offset.Value);
            }

            if (count.HasValue)
            {
                query = query.Take(count.Value);
            }

            return ImmutableArray.CreateRange(await query.ToListAsync(cancellationToken));
        }

        /// <summary>
        /// Executes the specified query and returns all the corresponding elements.
        /// </summary>
        /// <typeparam name="TState">The state type.</typeparam>
        /// <typeparam name="TResult">The result type.</typeparam>
        /// <param name="query">The query to execute.</param>
        /// <param name="state">The optional state.</param>
        /// <param name="cancellationToken">The <see cref="CancellationToken"/> that can be used to abort the operation.</param>
        /// <returns>
        /// A <see cref="Task"/> that can be used to monitor the asynchronous operation,
        /// whose result returns all the elements returned when executing the specified query.
        /// </returns>
        public virtual async Task<ImmutableArray<TResult>> ListAsync<TState, TResult>(
            [NotNull] Func<IQueryable<TScope>, TState, IQueryable<TResult>> query,
            [CanBeNull] TState state, CancellationToken cancellationToken)
        {
            if (query == null)
            {
                throw new ArgumentNullException(nameof(query));
            }

            return ImmutableArray.CreateRange(await query(Scopes.AsTracking(), state).ToListAsync(cancellationToken));
        }

        /// <summary>
        /// Sets the description associated with a scope.
        /// </summary>
        /// <param name="scope">The scope.</param>
        /// <param name="description">The description associated with the authorization.</param>
        /// <param name="cancellationToken">The <see cref="CancellationToken"/> that can be used to abort the operation.</param>
        /// <returns>
        /// A <see cref="Task"/> that can be used to monitor the asynchronous operation.
        /// </returns>
        public virtual Task SetDescriptionAsync([NotNull] TScope scope, [CanBeNull] string description, CancellationToken cancellationToken)
        {
            if (scope == null)
            {
                throw new ArgumentNullException(nameof(scope));
            }

            scope.Description = description;

            return Task.CompletedTask;
        }

        /// <summary>
        /// Sets the display name associated with a scope.
        /// </summary>
        /// <param name="scope">The scope.</param>
        /// <param name="name">The display name associated with the scope.</param>
        /// <param name="cancellationToken">The <see cref="CancellationToken"/> that can be used to abort the operation.</param>
        /// <returns>
        /// A <see cref="Task"/> that can be used to monitor the asynchronous operation.
        /// </returns>
        public virtual Task SetDisplayNameAsync([NotNull] TScope scope, [CanBeNull] string name, CancellationToken cancellationToken)
        {
            if (scope == null)
            {
                throw new ArgumentNullException(nameof(scope));
            }

            scope.DisplayName = name;

            return Task.CompletedTask;
        }

        /// <summary>
        /// Sets the name associated with a scope.
        /// </summary>
        /// <param name="scope">The scope.</param>
        /// <param name="name">The name associated with the authorization.</param>
        /// <param name="cancellationToken">The <see cref="CancellationToken"/> that can be used to abort the operation.</param>
        /// <returns>
        /// A <see cref="Task"/> that can be used to monitor the asynchronous operation.
        /// </returns>
        public virtual Task SetNameAsync([NotNull] TScope scope, [CanBeNull] string name, CancellationToken cancellationToken)
        {
            if (scope == null)
            {
                throw new ArgumentNullException(nameof(scope));
            }

            scope.Name = name;

            return Task.CompletedTask;
        }

        /// <summary>
        /// Sets the additional properties associated with a scope.
        /// </summary>
        /// <param name="scope">The scope.</param>
        /// <param name="properties">The additional properties associated with the scope.</param>
        /// <param name="cancellationToken">The <see cref="CancellationToken"/> that can be used to abort the operation.</param>
        /// <returns>
        /// A <see cref="Task"/> that can be used to monitor the asynchronous operation.
        /// </returns>
        public virtual Task SetPropertiesAsync([NotNull] TScope scope, [CanBeNull] JObject properties, CancellationToken cancellationToken)
        {
            if (scope == null)
            {
                throw new ArgumentNullException(nameof(scope));
            }

            if (properties == null)
            {
                scope.Properties = null;

                return Task.CompletedTask;
            }

            scope.Properties = properties.ToString(Formatting.None);

            return Task.CompletedTask;
        }

        /// <summary>
        /// Sets the resources associated with a scope.
        /// </summary>
        /// <param name="scope">The scope.</param>
        /// <param name="resources">The resources associated with the scope.</param>
        /// <param name="cancellationToken">The <see cref="CancellationToken"/> that can be used to abort the operation.</param>
        /// <returns>
        /// A <see cref="Task"/> that can be used to monitor the asynchronous operation.
        /// </returns>
        public virtual Task SetResourcesAsync([NotNull] TScope scope, ImmutableArray<string> resources, CancellationToken cancellationToken)
        {
            if (scope == null)
            {
                throw new ArgumentNullException(nameof(scope));
            }

            if (resources.IsDefaultOrEmpty)
            {
                scope.Resources = null;

                return Task.CompletedTask;
            }

            scope.Resources = new JArray(resources.ToArray()).ToString(Formatting.None);

            return Task.CompletedTask;
        }

        /// <summary>
        /// Updates an existing scope.
        /// </summary>
        /// <param name="scope">The scope to update.</param>
        /// <param name="cancellationToken">The <see cref="CancellationToken"/> that can be used to abort the operation.</param>
        /// <returns>
        /// A <see cref="Task"/> that can be used to monitor the asynchronous operation.
        /// </returns>
        public virtual async Task UpdateAsync([NotNull] TScope scope, CancellationToken cancellationToken)
        {
            if (scope == null)
            {
                throw new ArgumentNullException(nameof(scope));
            }

            Context.Attach(scope);

            // Generate a new concurrency token and attach it
            // to the scope before persisting the changes.
            scope.ConcurrencyToken = Guid.NewGuid().ToString();

            Context.Update(scope);

            try
            {
                await Context.SaveChangesAsync(cancellationToken);
            }

            catch (DbUpdateConcurrencyException exception)
            {
                throw new OpenIddictException(OpenIddictConstants.Exceptions.ConcurrencyError, new StringBuilder()
                    .AppendLine("The scope was concurrently updated and cannot be persisted in its current state.")
                    .Append("Reload the scope from the database and retry the operation.")
                    .ToString(), exception);
            }
        }

        /// <summary>
        /// Converts the provided identifier to a strongly typed key object.
        /// </summary>
        /// <param name="identifier">The identifier to convert.</param>
        /// <returns>An instance of <typeparamref name="TKey"/> representing the provided identifier.</returns>
        public virtual TKey ConvertIdentifierFromString([CanBeNull] string identifier)
        {
            if (string.IsNullOrEmpty(identifier))
            {
                return default;
            }

            return (TKey) TypeDescriptor.GetConverter(typeof(TKey)).ConvertFromInvariantString(identifier);
        }

        /// <summary>
        /// Converts the provided identifier to its string representation.
        /// </summary>
        /// <param name="identifier">The identifier to convert.</param>
        /// <returns>A <see cref="string"/> representation of the provided identifier.</returns>
        public virtual string ConvertIdentifierToString([CanBeNull] TKey identifier)
        {
            if (Equals(identifier, default(TKey)))
            {
                return null;
            }

            return TypeDescriptor.GetConverter(typeof(TKey)).ConvertToInvariantString(identifier);
        }
    }
}<|MERGE_RESOLUTION|>--- conflicted
+++ resolved
@@ -164,8 +164,6 @@
         }
 
         /// <summary>
-<<<<<<< HEAD
-=======
         /// Retrieves a scope using its unique identifier.
         /// </summary>
         /// <param name="identifier">The unique identifier associated with the scope.</param>
@@ -181,17 +179,11 @@
                 throw new ArgumentException("The identifier cannot be null or empty.", nameof(identifier));
             }
 
-            var query = Cache.GetOrCreate("485f3372-2d38-4418-8d1e-acd8aa0c3555", entry =>
-            {
-                entry.SetPriority(CacheItemPriority.NeverRemove);
-
-                return EF.CompileAsyncQuery((TContext context, TKey key) =>
-                    (from scope in context.Set<TScope>().AsTracking()
-                     where scope.Id.Equals(key)
-                     select scope).FirstOrDefault());
-            });
-
-            return query(Context, ConvertIdentifierFromString(identifier));
+            var key = ConvertIdentifierFromString(identifier);
+
+            return (from scope in Scopes
+                    where scope.Id.Equals(key)
+                    select scope).FirstOrDefaultAsync(cancellationToken);
         }
 
         /// <summary>
@@ -210,17 +202,9 @@
                 throw new ArgumentException("The scope name cannot be null or empty.", nameof(name));
             }
 
-            var query = Cache.GetOrCreate("71cb2f7a-7adb-4b3e-8833-772e254f9b03", entry =>
-            {
-                entry.SetPriority(CacheItemPriority.NeverRemove);
-
-                return EF.CompileAsyncQuery((TContext context, string id) =>
-                    (from scope in context.Set<TScope>().AsTracking()
-                     where scope.Name == id
-                     select scope).FirstOrDefault());
-            });
-
-            return query(Context, name);
+            return (from scope in Scopes
+                    where scope.Name == name
+                    select scope).FirstOrDefaultAsync(cancellationToken);
         }
 
         /// <summary>
@@ -240,17 +224,10 @@
                 throw new ArgumentException("Scope names cannot be null or empty.", nameof(names));
             }
 
-            var query = Cache.GetOrCreate("e19404af-8586-4693-9b9c-8185b653ee2d", entry =>
-            {
-                entry.SetPriority(CacheItemPriority.NeverRemove);
-
-                return EF.CompileAsyncQuery((TContext context, ImmutableArray<string> ids) =>
-                    from scope in context.Set<TScope>().AsTracking()
-                    where ids.Contains(scope.Name)
-                    select scope);
-            });
-
-            return ImmutableArray.CreateRange(await query(Context, names).ToListAsync(cancellationToken));
+            return ImmutableArray.CreateRange(
+                await (from scope in Scopes
+                       where names.Contains(scope.Name)
+                       select scope).ToListAsync(cancellationToken));
         }
 
         /// <summary>
@@ -275,22 +252,16 @@
             // are retrieved, a second pass is made to ensure only valid elements are returned.
             // Implementers that use this method in a hot path may want to override this method
             // to use SQL Server 2016 functions like JSON_VALUE to make the query more efficient.
-            var query = Cache.GetOrCreate("45bae754-72fc-422c-b3a2-90867600a029", entry =>
-            {
-                entry.SetPriority(CacheItemPriority.NeverRemove);
-
-                return EF.CompileAsyncQuery((TContext context, string value) =>
-                    from scope in context.Set<TScope>().AsTracking()
-                    where scope.Resources.Contains(value)
-                    select scope);
-            });
+            var scopes = await (from scope in Scopes
+                                where scope.Resources.Contains(resource)
+                                select scope).ToListAsync(cancellationToken);
 
             var builder = ImmutableArray.CreateBuilder<TScope>();
 
-            foreach (var scope in await query(Context, resource).ToListAsync(cancellationToken))
+            foreach (var scope in scopes)
             {
                 var resources = await GetResourcesAsync(scope, cancellationToken);
-                if (resources.Contains(resource, StringComparer.Ordinal))
+                if (resources.Contains(resource, StringComparer.OrdinalIgnoreCase))
                 {
                     builder.Add(scope);
                 }
@@ -300,7 +271,6 @@
         }
 
         /// <summary>
->>>>>>> 32fe4b0a
         /// Executes the specified query and returns the first element.
         /// </summary>
         /// <typeparam name="TState">The state type.</typeparam>
@@ -542,7 +512,7 @@
 
             scope.Description = description;
 
-            return Task.CompletedTask;
+            return Task.FromResult(0);
         }
 
         /// <summary>
@@ -563,7 +533,7 @@
 
             scope.DisplayName = name;
 
-            return Task.CompletedTask;
+            return Task.FromResult(0);
         }
 
         /// <summary>
@@ -584,7 +554,7 @@
 
             scope.Name = name;
 
-            return Task.CompletedTask;
+            return Task.FromResult(0);
         }
 
         /// <summary>
@@ -607,12 +577,12 @@
             {
                 scope.Properties = null;
 
-                return Task.CompletedTask;
+                return Task.FromResult(0);
             }
 
             scope.Properties = properties.ToString(Formatting.None);
 
-            return Task.CompletedTask;
+            return Task.FromResult(0);
         }
 
         /// <summary>
@@ -635,12 +605,12 @@
             {
                 scope.Resources = null;
 
-                return Task.CompletedTask;
+                return Task.FromResult(0);
             }
 
             scope.Resources = new JArray(resources.ToArray()).ToString(Formatting.None);
 
-            return Task.CompletedTask;
+            return Task.FromResult(0);
         }
 
         /// <summary>
