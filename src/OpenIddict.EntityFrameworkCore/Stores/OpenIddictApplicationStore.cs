--- conflicted
+++ resolved
@@ -257,63 +257,47 @@
         }
 
         /// <summary>
-<<<<<<< HEAD
-=======
-        /// Retrieves an application using its client identifier.
-        /// </summary>
-        /// <param name="identifier">The client identifier associated with the application.</param>
+        /// Retrieves an application using its unique identifier.
+        /// </summary>
+        /// <param name="identifier">The unique identifier associated with the application.</param>
         /// <param name="cancellationToken">The <see cref="CancellationToken"/> that can be used to abort the operation.</param>
         /// <returns>
         /// A <see cref="Task"/> that can be used to monitor the asynchronous operation,
         /// whose result returns the client application corresponding to the identifier.
         /// </returns>
-        public virtual Task<TApplication> FindByClientIdAsync([NotNull] string identifier, CancellationToken cancellationToken)
+        public virtual Task<TApplication> FindByIdAsync([NotNull] string identifier, CancellationToken cancellationToken)
         {
             if (string.IsNullOrEmpty(identifier))
             {
                 throw new ArgumentException("The identifier cannot be null or empty.", nameof(identifier));
             }
 
-            var query = Cache.GetOrCreate("b7c5b6ad-572f-4106-9a32-4f1dc1981b73", entry =>
-            {
-                entry.SetPriority(CacheItemPriority.NeverRemove);
-
-                return EF.CompileAsyncQuery((TContext context, string id) =>
-                    (from application in context.Set<TApplication>().AsTracking()
-                     where application.ClientId == id
-                     select application).FirstOrDefault());
-            });
-
-            return query(Context, identifier);
-        }
-
-        /// <summary>
-        /// Retrieves an application using its unique identifier.
-        /// </summary>
-        /// <param name="identifier">The unique identifier associated with the application.</param>
+            var key = ConvertIdentifierFromString(identifier);
+
+            return (from application in Applications
+                    where application.Id.Equals(key)
+                    select application).FirstOrDefaultAsync();
+        }
+
+        /// <summary>
+        /// Retrieves an application using its client identifier.
+        /// </summary>
+        /// <param name="identifier">The client identifier associated with the application.</param>
         /// <param name="cancellationToken">The <see cref="CancellationToken"/> that can be used to abort the operation.</param>
         /// <returns>
         /// A <see cref="Task"/> that can be used to monitor the asynchronous operation,
         /// whose result returns the client application corresponding to the identifier.
         /// </returns>
-        public virtual Task<TApplication> FindByIdAsync([NotNull] string identifier, CancellationToken cancellationToken)
+        public virtual Task<TApplication> FindByClientIdAsync([NotNull] string identifier, CancellationToken cancellationToken)
         {
             if (string.IsNullOrEmpty(identifier))
             {
                 throw new ArgumentException("The identifier cannot be null or empty.", nameof(identifier));
             }
 
-            var query = Cache.GetOrCreate("91082918-b9b9-4701-b969-54e33999a1b9", entry =>
-            {
-                entry.SetPriority(CacheItemPriority.NeverRemove);
-
-                return EF.CompileAsyncQuery((TContext context, TKey key) =>
-                    (from application in context.Set<TApplication>().AsTracking()
-                     where application.Id.Equals(key)
-                     select application).FirstOrDefault());
-            });
-
-            return query(Context, ConvertIdentifierFromString(identifier));
+            return (from application in Applications
+                    where application.ClientId == identifier
+                    select application).FirstOrDefaultAsync();
         }
 
         /// <summary>
@@ -337,19 +321,13 @@
             // are retrieved, a second pass is made to ensure only valid elements are returned.
             // Implementers that use this method in a hot path may want to override this method
             // to use SQL Server 2016 functions like JSON_VALUE to make the query more efficient.
-            var query = Cache.GetOrCreate("a805ce67-2c5b-4617-a772-56413dccac45", entry =>
-            {
-                entry.SetPriority(CacheItemPriority.NeverRemove);
-
-                return EF.CompileAsyncQuery((TContext context, string uri) =>
-                    from application in context.Set<TApplication>().AsTracking()
-                    where application.PostLogoutRedirectUris.Contains(uri)
-                    select application);
-            });
+            var applications = await (from application in Applications
+                                      where application.PostLogoutRedirectUris.Contains(address)
+                                      select application).ToListAsync(cancellationToken);
 
             var builder = ImmutableArray.CreateBuilder<TApplication>();
 
-            foreach (var application in await query(Context, address).ToListAsync(cancellationToken))
+            foreach (var application in applications)
             {
                 foreach (var uri in await GetPostLogoutRedirectUrisAsync(application, cancellationToken))
                 {
@@ -390,19 +368,13 @@
             // are retrieved, a second pass is made to ensure only valid elements are returned.
             // Implementers that use this method in a hot path may want to override this method
             // to use SQL Server 2016 functions like JSON_VALUE to make the query more efficient.
-            var query = Cache.GetOrCreate("b3883c99-646f-4027-9855-dad8370b977a", entry =>
-            {
-                entry.SetPriority(CacheItemPriority.NeverRemove);
-
-                return EF.CompileAsyncQuery((TContext context, string uri) =>
-                    from application in context.Set<TApplication>().AsTracking()
-                    where application.RedirectUris.Contains(uri)
-                    select application);
-            });
+            var applications = await (from application in Applications
+                                      where application.RedirectUris.Contains(address)
+                                      select application).ToListAsync(cancellationToken);
 
             var builder = ImmutableArray.CreateBuilder<TApplication>();
 
-            foreach (var application in await query(Context, address).ToListAsync(cancellationToken))
+            foreach (var application in applications)
             {
                 foreach (var uri in await GetRedirectUrisAsync(application, cancellationToken))
                 {
@@ -423,7 +395,6 @@
         }
 
         /// <summary>
->>>>>>> 32fe4b0a
         /// Executes the specified query and returns the first element.
         /// </summary>
         /// <typeparam name="TState">The state type.</typeparam>
@@ -780,7 +751,7 @@
 
             application.ClientId = identifier;
 
-            return Task.CompletedTask;
+            return Task.FromResult(0);
         }
 
         /// <summary>
@@ -804,7 +775,7 @@
 
             application.ClientSecret = secret;
 
-            return Task.CompletedTask;
+            return Task.FromResult(0);
         }
 
         /// <summary>
@@ -826,7 +797,7 @@
 
             application.Type = type;
 
-            return Task.CompletedTask;
+            return Task.FromResult(0);
         }
 
         /// <summary>
@@ -848,7 +819,7 @@
 
             application.ConsentType = type;
 
-            return Task.CompletedTask;
+            return Task.FromResult(0);
         }
 
         /// <summary>
@@ -870,7 +841,7 @@
 
             application.DisplayName = name;
 
-            return Task.CompletedTask;
+            return Task.FromResult(0);
         }
 
         /// <summary>
@@ -893,12 +864,12 @@
             {
                 application.Permissions = null;
 
-                return Task.CompletedTask;
+                return Task.FromResult(0);
             }
 
             application.Permissions = new JArray(permissions.ToArray()).ToString(Formatting.None);
 
-            return Task.CompletedTask;
+            return Task.FromResult(0);
         }
 
         /// <summary>
@@ -922,12 +893,12 @@
             {
                 application.PostLogoutRedirectUris = null;
 
-                return Task.CompletedTask;
+                return Task.FromResult(0);
             }
 
             application.PostLogoutRedirectUris = new JArray(addresses.ToArray()).ToString(Formatting.None);
 
-            return Task.CompletedTask;
+            return Task.FromResult(0);
         }
 
         /// <summary>
@@ -950,12 +921,12 @@
             {
                 application.Properties = null;
 
-                return Task.CompletedTask;
+                return Task.FromResult(0);
             }
 
             application.Properties = properties.ToString(Formatting.None);
 
-            return Task.CompletedTask;
+            return Task.FromResult(0);
         }
 
         /// <summary>
@@ -979,12 +950,12 @@
             {
                 application.RedirectUris = null;
 
-                return Task.CompletedTask;
+                return Task.FromResult(0);
             }
 
             application.RedirectUris = new JArray(addresses.ToArray()).ToString(Formatting.None);
 
-            return Task.CompletedTask;
+            return Task.FromResult(0);
         }
 
         /// <summary>
