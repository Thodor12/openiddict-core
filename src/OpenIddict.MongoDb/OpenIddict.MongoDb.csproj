<Project Sdk="Microsoft.NET.Sdk">

  <Import Project="..\..\build\packages.props" />

  <PropertyGroup>
    <TargetFrameworks>net451;netstandard1.5</TargetFrameworks>
    <SignAssembly>false</SignAssembly>
<<<<<<< HEAD
    <NetStandardImplicitPackageVersion>1.6.1</NetStandardImplicitPackageVersion>
=======
    <PublicSign>false</PublicSign>
>>>>>>> f597f732
  </PropertyGroup>

  <PropertyGroup>
    <Description>MongoDB stores for OpenIddict.</Description>
    <Authors>Kévin Chalet</Authors>
    <PackageTags>aspnetcore;authentication;jwt;openidconnect;openiddict;security</PackageTags>
  </PropertyGroup>

  <ItemGroup>
    <ProjectReference Include="..\OpenIddict.Core\OpenIddict.Core.csproj" />
    <ProjectReference Include="..\OpenIddict.MongoDb.Models\OpenIddict.MongoDb.Models.csproj" />
  </ItemGroup>

  <ItemGroup>
    <PackageReference Include="JetBrains.Annotations" Version="$(JetBrainsVersion)" PrivateAssets="All" />
    <PackageReference Include="MongoDB.Driver" Version="$(MongoDbVersion)" />
  </ItemGroup>

</Project><|MERGE_RESOLUTION|>--- conflicted
+++ resolved
@@ -5,11 +5,8 @@
   <PropertyGroup>
     <TargetFrameworks>net451;netstandard1.5</TargetFrameworks>
     <SignAssembly>false</SignAssembly>
-<<<<<<< HEAD
+    <PublicSign>false</PublicSign>
     <NetStandardImplicitPackageVersion>1.6.1</NetStandardImplicitPackageVersion>
-=======
-    <PublicSign>false</PublicSign>
->>>>>>> f597f732
   </PropertyGroup>
 
   <PropertyGroup>
