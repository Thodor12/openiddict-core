﻿/*
 * Licensed under the Apache License, Version 2.0 (http://www.apache.org/licenses/LICENSE-2.0)
 * See https://github.com/openiddict/openiddict-core for more information concerning
 * the license and the contributors participating to this project.
 */

using System;
using System.Text;
using System.Threading;
using System.Threading.Tasks;
using JetBrains.Annotations;
using Microsoft.Extensions.DependencyInjection;
using Microsoft.Extensions.Options;
using MongoDB.Driver;
using OpenIddict.MongoDb.Models;

namespace OpenIddict.MongoDb
{
    /// <summary>
    /// Exposes the MongoDB database used by the OpenIddict stores.
    /// </summary>
    public class OpenIddictMongoDbContext : IOpenIddictMongoDbContext
    {
        private readonly IOptionsMonitor<OpenIddictMongoDbOptions> _options;
        private readonly IServiceProvider _provider;
        private IMongoDatabase _database;

        public OpenIddictMongoDbContext(
            [NotNull] IOptionsMonitor<OpenIddictMongoDbOptions> options,
            [NotNull] IServiceProvider provider)
        {
            _options = options;
            _provider = provider;
        }

        /// <summary>
        /// Gets the <see cref="IMongoDatabase"/>.
        /// </summary>
        /// <returns>
        /// A <see cref="ValueTask{TResult}"/> that can be used to monitor the
        /// asynchronous operation, whose result returns the MongoDB database.
        /// </returns>
        public ValueTask<IMongoDatabase> GetDatabaseAsync(CancellationToken cancellationToken)
        {
            if (_database != null)
            {
                return new ValueTask<IMongoDatabase>(_database);
            }

            async Task<IMongoDatabase> ExecuteAsync()
            {
<<<<<<< HEAD
                throw new InvalidOperationException("The OpenIddict MongoDB options cannot be retrieved.");
            }

            async Task<IMongoDatabase> ExecuteAsync()
            {
=======
                var options = _options.CurrentValue;
                if (options == null)
                {
                    throw new InvalidOperationException("The OpenIddict MongoDB options cannot be retrieved.");
                }

>>>>>>> 2433e750
                var database = options.Database;
                if (database == null)
                {
                    database = _provider.GetService<IMongoDatabase>();
                }

                if (database == null)
                {
                    throw new InvalidOperationException(new StringBuilder()
                        .AppendLine("No suitable MongoDB database service can be found.")
                        .Append("To configure the OpenIddict MongoDB stores to use a specific database, use ")
                        .Append("'services.AddOpenIddict().AddCore().UseMongoDb().UseDatabase()' or register an ")
                        .Append("'IMongoDatabase' in the dependency injection container in 'ConfigureServices()'.")
                        .ToString());
                }

                // Note: the cancellation token passed as a parameter is deliberately not used here to ensure
                // the cancellation of a single store operation doesn't prevent the indexes from being created.
                var applications = database.GetCollection<OpenIddictApplication>(options.ApplicationsCollectionName);
                await applications.Indexes.CreateOneAsync(
                    Builders<OpenIddictApplication>.IndexKeys.Ascending(application => application.ClientId),
                    new CreateIndexOptions
                    {
                        Unique = true
                    });

                await applications.Indexes.CreateOneAsync(
                    Builders<OpenIddictApplication>.IndexKeys.Ascending(application => application.PostLogoutRedirectUris));

                await applications.Indexes.CreateOneAsync(
                    Builders<OpenIddictApplication>.IndexKeys.Ascending(application => application.RedirectUris));

                var scopes = database.GetCollection<OpenIddictScope>(options.ScopesCollectionName);
                await scopes.Indexes.CreateOneAsync(
                    Builders<OpenIddictScope>.IndexKeys.Ascending(scope => scope.Name),
                    new CreateIndexOptions
                    {
                        Unique = true
                    });

                var tokens = database.GetCollection<OpenIddictToken>(options.TokensCollectionName);
                await tokens.Indexes.CreateOneAsync(
                    Builders<OpenIddictToken>.IndexKeys.Ascending(token => token.ReferenceId),
                    new CreateIndexOptions<OpenIddictToken>
                    {
                        PartialFilterExpression = Builders<OpenIddictToken>.Filter.Exists(token => token.ReferenceId),
                        Unique = true
                    });

                return _database = database;
            }

            return new ValueTask<IMongoDatabase>(ExecuteAsync());
        }
    }
}<|MERGE_RESOLUTION|>--- conflicted
+++ resolved
@@ -21,12 +21,12 @@
     /// </summary>
     public class OpenIddictMongoDbContext : IOpenIddictMongoDbContext
     {
-        private readonly IOptionsMonitor<OpenIddictMongoDbOptions> _options;
+        private readonly IOptions<OpenIddictMongoDbOptions> _options;
         private readonly IServiceProvider _provider;
         private IMongoDatabase _database;
 
         public OpenIddictMongoDbContext(
-            [NotNull] IOptionsMonitor<OpenIddictMongoDbOptions> options,
+            [NotNull] IOptions<OpenIddictMongoDbOptions> options,
             [NotNull] IServiceProvider provider)
         {
             _options = options;
@@ -49,20 +49,12 @@
 
             async Task<IMongoDatabase> ExecuteAsync()
             {
-<<<<<<< HEAD
-                throw new InvalidOperationException("The OpenIddict MongoDB options cannot be retrieved.");
-            }
-
-            async Task<IMongoDatabase> ExecuteAsync()
-            {
-=======
-                var options = _options.CurrentValue;
+                var options = _options.Value;
                 if (options == null)
                 {
                     throw new InvalidOperationException("The OpenIddict MongoDB options cannot be retrieved.");
                 }
 
->>>>>>> 2433e750
                 var database = options.Database;
                 if (database == null)
                 {
