﻿/*
 * Licensed under the Apache License, Version 2.0 (http://www.apache.org/licenses/LICENSE-2.0)
 * See https://github.com/openiddict/openiddict-core for more information concerning
 * the license and the contributors participating to this project.
 */

using System;
using System.Threading;
using System.Threading.Tasks;
using Microsoft.AspNetCore.DataProtection;
using Microsoft.Extensions.DependencyInjection;
using Microsoft.Extensions.Options;
using Xunit;
using static OpenIddict.Validation.OpenIddictValidationEvents;

namespace OpenIddict.Validation.Tests
{
    public class OpenIddictValidationBuilderTests
    {
        [Fact]
        public void Constructor_ThrowsAnExceptionForNullServices()
        {
            // Arrange
            var services = (IServiceCollection) null;

            // Act and assert
            var exception = Assert.Throws<ArgumentNullException>(() => new OpenIddictValidationBuilder(services));

            Assert.Equal("services", exception.ParamName);
        }

        [Fact]
        public void AddEventHandler_HandlerIsAttached()
        {
            // Arrange
            var services = CreateServices();
            var builder = CreateBuilder(services);
<<<<<<< HEAD
            var handler = new OpenIddictValidationEventHandler<CreateTicket>(
                (notification, cancellationToken) => Task.FromResult(0));
=======
>>>>>>> 9a068915

            // Act
            builder.AddEventHandler<CreateTicket>(notification => Task.FromResult(OpenIddictValidationEventState.Handled));

            // Assert
            Assert.Contains(services, service =>
                service.ServiceType == typeof(IOpenIddictValidationEventHandler<CreateTicket>) &&
                service.ImplementationInstance.GetType() == typeof(OpenIddictValidationEventHandler<CreateTicket>));
        }

        [Fact]
        public void AddEventHandler_ThrowsAnExceptionForUnsupportedLifetime()
        {
            // Arrange
            var services = CreateServices();
            var builder = CreateBuilder(services);

            // Act and assert
            var exception = Assert.Throws<ArgumentException>(delegate
            {
                return builder.AddEventHandler<CustomHandler>(ServiceLifetime.Transient);
            });

            Assert.Equal("lifetime", exception.ParamName);
            Assert.StartsWith("Handlers cannot be registered as transient services.", exception.Message);
        }

        [Fact]
        public void AddEventHandler_ThrowsAnExceptionForOpenGenericHandlerType()
        {
            // Arrange
            var services = CreateServices();
            var builder = CreateBuilder(services);

            // Act and assert
            var exception = Assert.Throws<ArgumentException>(delegate
            {
                return builder.AddEventHandler(typeof(OpenIddictValidationEventHandler<>));
            });

            Assert.Equal("type", exception.ParamName);
            Assert.StartsWith("The specified type is invalid.", exception.Message);
        }

        [Fact]
        public void AddEventHandler_ThrowsAnExceptionForNonHandlerType()
        {
            // Arrange
            var services = CreateServices();
            var builder = CreateBuilder(services);

            // Act and assert
            var exception = Assert.Throws<ArgumentException>(delegate
            {
                return builder.AddEventHandler(typeof(object));
            });

            Assert.Equal("type", exception.ParamName);
            Assert.StartsWith("The specified type is invalid.", exception.Message);
        }

        [Fact]
        public void AddEventHandler_HandlerIsRegistered()
        {
            // Arrange
            var services = CreateServices();
            var builder = CreateBuilder(services);

            // Act
            builder.AddEventHandler<CustomHandler>(ServiceLifetime.Singleton);

            // Assert
            Assert.Contains(services, service =>
                service.ServiceType == typeof(IOpenIddictValidationEventHandler<ApplyChallenge>) &&
                service.ImplementationType == typeof(CustomHandler) &&
                service.Lifetime == ServiceLifetime.Singleton);
            Assert.Contains(services, service =>
                service.ServiceType == typeof(IOpenIddictValidationEventHandler<CreateTicket>) &&
                service.ImplementationType == typeof(CustomHandler) &&
                service.Lifetime == ServiceLifetime.Singleton);
        }

        [Fact]
        public void Configure_OptionsAreCorrectlyAmended()
        {
            // Arrange
            var services = CreateServices();
            var builder = CreateBuilder(services);

            // Act
            builder.Configure(configuration => configuration.ClaimsIssuer = "custom_issuer");

            var options = GetOptions(services);

            // Assert
            Assert.Equal("custom_issuer", options.ClaimsIssuer);
        }

        [Fact]
        public void AddAudiences_AudiencesAreAdded()
        {
            // Arrange
            var services = CreateServices();
            var builder = CreateBuilder(services);

            // Act
            builder.AddAudiences("Fabrikam", "Contoso");

            var options = GetOptions(services);

            // Assert
            Assert.Equal(new[] { "Fabrikam", "Contoso" }, options.Audiences);
        }

        [Fact]
        public void EnableAuthorizationValidation_ValidationIsEnforced()
        {
            // Arrange
            var services = CreateServices();
            var builder = CreateBuilder(services);

            // Act
            builder.EnableAuthorizationValidation();

            var options = GetOptions(services);

            // Assert
            Assert.True(options.EnableAuthorizationValidation);
        }

        [Fact]
        public void RemoveErrorDetails_IncludeErrorDetailsIsSetToFalse()
        {
            // Arrange
            var services = CreateServices();
            var builder = CreateBuilder(services);

            // Act
            builder.RemoveErrorDetails();

            var options = GetOptions(services);

            // Assert
            Assert.False(options.IncludeErrorDetails);
        }

        [Fact]
        public void SetRealm_RealmIsReplaced()
        {
            // Arrange
            var services = CreateServices();
            var builder = CreateBuilder(services);

            // Act
            builder.SetRealm("custom_realm");

            var options = GetOptions(services);

            // Assert
            Assert.Equal("custom_realm", options.Realm);
        }

        [Fact]
        public void UseDataProtectionProvider_DefaultProviderIsReplaced()
        {
            // Arrange
            var services = CreateServices();
            var builder = CreateBuilder(services);

            // Act
            builder.UseDataProtectionProvider(new EphemeralDataProtectionProvider());

            var options = GetOptions(services);

            // Assert
            Assert.IsType<EphemeralDataProtectionProvider>(options.DataProtectionProvider);
        }

        [Fact]
        public void UseReferenceTokens_ReferenceTokensAreEnabled()
        {
            // Arrange
            var services = CreateServices();
            var builder = CreateBuilder(services);

            // Act
            builder.UseReferenceTokens();

            var options = GetOptions(services);

            // Assert
            Assert.True(options.UseReferenceTokens);
        }

        private static IServiceCollection CreateServices()
            => new ServiceCollection().AddOptions();

        private static OpenIddictValidationBuilder CreateBuilder(IServiceCollection services)
            => new OpenIddictValidationBuilder(services);

        private static OpenIddictValidationOptions GetOptions(IServiceCollection services)
        {
            var provider = services.BuildServiceProvider();
            return provider.GetRequiredService<IOptions<OpenIddictValidationOptions>>().Value;
        }

        public class CustomHandler : IOpenIddictValidationEventHandler<ApplyChallenge>,
                                     IOpenIddictValidationEventHandler<CreateTicket>
        {
            public Task<OpenIddictValidationEventState> HandleAsync(ApplyChallenge notification)
            {
                throw new NotImplementedException();
            }

            public Task<OpenIddictValidationEventState> HandleAsync(CreateTicket notification)
            {
                throw new NotImplementedException();
            }
        }
    }
}<|MERGE_RESOLUTION|>--- conflicted
+++ resolved
@@ -5,7 +5,6 @@
  */
 
 using System;
-using System.Threading;
 using System.Threading.Tasks;
 using Microsoft.AspNetCore.DataProtection;
 using Microsoft.Extensions.DependencyInjection;
@@ -35,11 +34,6 @@
             // Arrange
             var services = CreateServices();
             var builder = CreateBuilder(services);
-<<<<<<< HEAD
-            var handler = new OpenIddictValidationEventHandler<CreateTicket>(
-                (notification, cancellationToken) => Task.FromResult(0));
-=======
->>>>>>> 9a068915
 
             // Act
             builder.AddEventHandler<CreateTicket>(notification => Task.FromResult(OpenIddictValidationEventState.Handled));
