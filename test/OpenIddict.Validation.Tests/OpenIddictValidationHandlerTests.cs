﻿/*
 * Licensed under the Apache License, Version 2.0 (http://www.apache.org/licenses/LICENSE-2.0)
 * See https://github.com/openiddict/openiddict-core for more information concerning
 * the license and the contributors participating to this project.
 */

using System;
using System.Collections.Generic;
using System.Linq;
using System.Net;
using System.Net.Http;
using System.Net.Http.Headers;
using System.Security.Claims;
using System.Threading.Tasks;
using AspNet.Security.OAuth.Validation;
using Microsoft.AspNetCore.Authentication;
using Microsoft.AspNetCore.Builder;
using Microsoft.AspNetCore.DataProtection;
using Microsoft.AspNetCore.Hosting;
using Microsoft.AspNetCore.Http;
using Microsoft.AspNetCore.Http.Authentication;
using Microsoft.AspNetCore.Http.Features.Authentication;
using Microsoft.AspNetCore.TestHost;
using Microsoft.Extensions.DependencyInjection;
using Microsoft.Extensions.Logging;
using Microsoft.Extensions.Options;
using Moq;
using Newtonsoft.Json;
using Newtonsoft.Json.Linq;
using OpenIddict.Abstractions;
using OpenIddict.Core;
using OpenIddict.Models;
using Xunit;

namespace OpenIddict.Validation.Tests
{
    public class OpenIddictValidationHandlerTests
    {
        [Fact]
        public async Task HandleAuthenticateAsync_InvalidTokenCausesInvalidAuthentication()
        {
            // Arrange
            var server = CreateResourceServer();
            var client = server.CreateClient();

            var request = new HttpRequestMessage(HttpMethod.Get, "/");
            request.Headers.Authorization = new AuthenticationHeaderValue("Bearer", "invalid-token");

            // Act
            var response = await client.SendAsync(request);

            // Assert
            Assert.Equal(HttpStatusCode.Unauthorized, response.StatusCode);
        }

        [Fact]
        public async Task HandleAuthenticateAsync_ValidTokenAllowsSuccessfulAuthentication()
        {
            // Arrange
            var server = CreateResourceServer();
            var client = server.CreateClient();

            var request = new HttpRequestMessage(HttpMethod.Get, "/");
            request.Headers.Authorization = new AuthenticationHeaderValue("Bearer", "valid-token");

            // Act
            var response = await client.SendAsync(request);

            // Assert
            Assert.Equal(HttpStatusCode.OK, response.StatusCode);
            Assert.Equal("Fabrikam", await response.Content.ReadAsStringAsync());
        }

        [Fact]
        public async Task HandleAuthenticateAsync_MissingAudienceCausesInvalidAuthentication()
        {
            // Arrange
            var server = CreateResourceServer(builder =>
            {
                builder.AddAudiences("http://www.fabrikam.com/");
            });

            var client = server.CreateClient();

            var request = new HttpRequestMessage(HttpMethod.Get, "/");
            request.Headers.Authorization = new AuthenticationHeaderValue("Bearer", "valid-token");

            // Act
            var response = await client.SendAsync(request);

            // Assert
            Assert.Equal(HttpStatusCode.Unauthorized, response.StatusCode);
        }

        [Fact]
        public async Task HandleAuthenticateAsync_InvalidAudienceCausesInvalidAuthentication()
        {
            // Arrange
            var server = CreateResourceServer(builder =>
            {
                builder.AddAudiences("http://www.fabrikam.com/");
            });

            var client = server.CreateClient();

            var request = new HttpRequestMessage(HttpMethod.Get, "/");
            request.Headers.Authorization = new AuthenticationHeaderValue("Bearer", "valid-token-with-single-audience");

            // Act
            var response = await client.SendAsync(request);

            // Assert
            Assert.Equal(HttpStatusCode.Unauthorized, response.StatusCode);
        }

        [Fact]
        public async Task HandleAuthenticateAsync_ValidAudienceAllowsSuccessfulAuthentication()
        {
            // Arrange
            var server = CreateResourceServer(builder =>
            {
                builder.AddAudiences("http://www.fabrikam.com/");
            });

            var client = server.CreateClient();

            var request = new HttpRequestMessage(HttpMethod.Get, "/");
            request.Headers.Authorization = new AuthenticationHeaderValue("Bearer", "valid-token-with-multiple-audiences");

            // Act
            var response = await client.SendAsync(request);

            // Assert
            Assert.Equal(HttpStatusCode.OK, response.StatusCode);
            Assert.Equal("Fabrikam", await response.Content.ReadAsStringAsync());
        }

        [Fact]
        public async Task HandleAuthenticateAsync_AnyMatchingAudienceCausesSuccessfulAuthentication()
        {
            // Arrange
            var server = CreateResourceServer(builder =>
            {
                builder.AddAudiences("http://www.contoso.com/");
                builder.AddAudiences("http://www.fabrikam.com/");
            });

            var client = server.CreateClient();

            var request = new HttpRequestMessage(HttpMethod.Get, "/");
            request.Headers.Authorization = new AuthenticationHeaderValue("Bearer", "valid-token-with-single-audience");

            // Act
            var response = await client.SendAsync(request);

            // Assert
            Assert.Equal(HttpStatusCode.OK, response.StatusCode);
            Assert.Equal("Fabrikam", await response.Content.ReadAsStringAsync());
        }

        [Fact]
        public async Task HandleAuthenticateAsync_MultipleMatchingAudienceCausesSuccessfulAuthentication()
        {
            // Arrange
            var server = CreateResourceServer(builder =>
            {
                builder.AddAudiences("http://www.contoso.com/");
                builder.AddAudiences("http://www.fabrikam.com/");
            });

            var client = server.CreateClient();

            var request = new HttpRequestMessage(HttpMethod.Get, "/");
            request.Headers.Authorization = new AuthenticationHeaderValue("Bearer", "valid-token-with-multiple-audiences");

            // Act
            var response = await client.SendAsync(request);

            // Assert
            Assert.Equal(HttpStatusCode.OK, response.StatusCode);
            Assert.Equal("Fabrikam", await response.Content.ReadAsStringAsync());
        }

        [Fact]
        public async Task HandleAuthenticateAsync_ExpiredTicketCausesInvalidAuthentication()
        {
            // Arrange
            var server = CreateResourceServer();
            var client = server.CreateClient();

            var request = new HttpRequestMessage(HttpMethod.Get, "/");
            request.Headers.Authorization = new AuthenticationHeaderValue("Bearer", "expired-token");

            // Act
            var response = await client.SendAsync(request);

            // Assert
            Assert.Equal(HttpStatusCode.Unauthorized, response.StatusCode);
        }

        [Fact]
        public async Task HandleAuthenticateAsync_AuthenticationTicketContainsRequiredClaims()
        {
            // Arrange
            var server = CreateResourceServer();
            var client = server.CreateClient();

            var request = new HttpRequestMessage(HttpMethod.Get, "/ticket");
            request.Headers.Authorization = new AuthenticationHeaderValue("Bearer", "valid-token-with-scopes");

            // Act
            var response = await client.SendAsync(request);

            var ticket = JObject.Parse(await response.Content.ReadAsStringAsync());
            var claims = from claim in ticket.Value<JArray>("Claims")
                         select new
                         {
                             Type = claim.Value<string>(nameof(Claim.Type)),
                             Value = claim.Value<string>(nameof(Claim.Value))
                         };

            // Assert
            Assert.Equal(HttpStatusCode.OK, response.StatusCode);

            Assert.Contains(claims, claim => claim.Type == OAuthValidationConstants.Claims.Subject &&
                                             claim.Value == "Fabrikam");

            Assert.Contains(claims, claim => claim.Type == OAuthValidationConstants.Claims.Scope &&
                                             claim.Value == "C54A8F5E-0387-43F4-BA43-FD4B50DC190D");

            Assert.Contains(claims, claim => claim.Type == OAuthValidationConstants.Claims.Scope &&
                                             claim.Value == "5C57E3BD-9EFB-4224-9AB8-C8C5E009FFD7");
        }

        [Fact]
        public async Task HandleAuthenticateAsync_AuthenticationTicketContainsRequiredProperties()
        {
            // Arrange
            var server = CreateResourceServer(builder =>
            {
                builder.Configure(options => options.SaveToken = true);
            });

            var client = server.CreateClient();

            var request = new HttpRequestMessage(HttpMethod.Get, "/ticket");
            request.Headers.Authorization = new AuthenticationHeaderValue("Bearer", "valid-token");

            // Act
            var response = await client.SendAsync(request);

            var ticket = JObject.Parse(await response.Content.ReadAsStringAsync());
            var properties = from claim in ticket.Value<JArray>("Properties")
                             select new
                             {
                                 Name = claim.Value<string>("Name"),
                                 Value = claim.Value<string>("Value")
                             };

            // Assert
            Assert.Equal(HttpStatusCode.OK, response.StatusCode);

            Assert.Contains(properties, property => property.Name == ".Token.access_token" &&
                                                    property.Value == "valid-token");
        }

        [Fact]
        public async Task HandleAuthenticateAsync_InvalidReplacedTokenCausesInvalidAuthentication()
        {
            // Arrange
            var server = CreateResourceServer(builder =>
            {
                builder.Configure(options => options.Events.OnRetrieveToken = context =>
                {
                    context.Token = "invalid-token";

                    return Task.FromResult(0);
                });
            });

            var client = server.CreateClient();

            var request = new HttpRequestMessage(HttpMethod.Get, "/");
            request.Headers.Authorization = new AuthenticationHeaderValue("Bearer", "valid-token");

            // Act
            var response = await client.SendAsync(request);

            // Assert
            Assert.Equal(HttpStatusCode.Unauthorized, response.StatusCode);
        }

        [Fact]
        public async Task HandleAuthenticateAsync_ValidReplacedTokenCausesSuccessfulAuthentication()
        {
            // Arrange
            var server = CreateResourceServer(builder =>
            {
                builder.Configure(options => options.Events.OnRetrieveToken = context =>
                {
                    context.Token = "valid-token";

                    return Task.FromResult(0);
                });
            });

            var client = server.CreateClient();

            var request = new HttpRequestMessage(HttpMethod.Get, "/");
            request.Headers.Authorization = new AuthenticationHeaderValue("Bearer", "invalid-token");

            // Act
            var response = await client.SendAsync(request);

            // Assert
            Assert.Equal(HttpStatusCode.OK, response.StatusCode);
            Assert.Equal("Fabrikam", await response.Content.ReadAsStringAsync());
        }

        [Fact]
        public async Task HandleAuthenticateAsync_SkipToNextMiddlewareFromReceiveTokenCausesInvalidAuthentication()
        {
            // Arrange
            var server = CreateResourceServer(builder =>
            {
                builder.Configure(options => options.Events.OnRetrieveToken = context =>
                {
                    context.SkipToNextMiddleware();

                    return Task.FromResult(0);
                });
            });

            var client = server.CreateClient();

            var request = new HttpRequestMessage(HttpMethod.Get, "/");
            request.Headers.Authorization = new AuthenticationHeaderValue("Bearer", "valid-token");

            // Act
            var response = await client.SendAsync(request);

            // Assert
            Assert.Equal(HttpStatusCode.Unauthorized, response.StatusCode);
        }

        [Fact]
        public async Task HandleAuthenticateAsync_NullTicketAndHandleResponseFromReceiveTokenCauseInvalidAuthentication()
        {
            // Arrange
            var server = CreateResourceServer(builder =>
            {
                builder.Configure(options => options.Events.OnRetrieveToken = context =>
                {
                    context.Ticket = null;
                    context.HandleResponse();

                    return Task.FromResult(0);
                });
            });

            var client = server.CreateClient();

            var request = new HttpRequestMessage(HttpMethod.Get, "/");
            request.Headers.Authorization = new AuthenticationHeaderValue("Bearer", "valid-token");

            // Act
            var response = await client.SendAsync(request);

            // Assert
            Assert.Equal(HttpStatusCode.Unauthorized, response.StatusCode);
        }

        [Fact]
        public async Task HandleAuthenticateAsync_ReplacedTicketAndHandleResponseFromReceiveTokenCauseSuccessfulAuthentication()
        {
            // Arrange
            var server = CreateResourceServer(builder =>
            {
                builder.Configure(options => options.Events.OnRetrieveToken = context =>
                {
<<<<<<< HEAD
                    var identity = new ClaimsIdentity(context.Options.AuthenticationScheme);
=======
                    var identity = new ClaimsIdentity(OpenIddictValidationDefaults.AuthenticationScheme);
>>>>>>> 92524d43
                    identity.AddClaim(new Claim(OAuthValidationConstants.Claims.Subject, "Fabrikam"));

                    context.Ticket = new AuthenticationTicket(
                        new ClaimsPrincipal(identity),
                        new AuthenticationProperties(),
                        context.Options.AuthenticationScheme);

                    context.HandleResponse();

                    return Task.FromResult(0);
                });
            });

            var client = server.CreateClient();

            var request = new HttpRequestMessage(HttpMethod.Get, "/");
            request.Headers.Authorization = new AuthenticationHeaderValue("Bearer", "invalid-token");

            // Act
            var response = await client.SendAsync(request);

            // Assert
            Assert.Equal(HttpStatusCode.OK, response.StatusCode);
            Assert.Equal("Fabrikam", await response.Content.ReadAsStringAsync());
        }

        [Fact]
        public async Task HandleAuthenticateAsync_SkipToNextMiddlewareFromValidateTokenCausesInvalidAuthentication()
        {
            // Arrange
            var server = CreateResourceServer(builder =>
            {
                builder.Configure(options => options.Events.OnValidateToken = context =>
                {
                    context.SkipToNextMiddleware();

                    return Task.FromResult(0);
                });
            });

            var client = server.CreateClient();

            var request = new HttpRequestMessage(HttpMethod.Get, "/");
            request.Headers.Authorization = new AuthenticationHeaderValue("Bearer", "valid-token");

            // Act
            var response = await client.SendAsync(request);

            // Assert
            Assert.Equal(HttpStatusCode.Unauthorized, response.StatusCode);
        }

        [Fact]
        public async Task HandleAuthenticateAsync_NullTicketAndHandleResponseFromValidateTokenCauseInvalidAuthentication()
        {
            // Arrange
            var server = CreateResourceServer(builder =>
            {
                builder.Configure(options => options.Events.OnValidateToken = context =>
                {
                    context.Ticket = null;
                    context.HandleResponse();

                    return Task.FromResult(0);
                });
            });

            var client = server.CreateClient();

            var request = new HttpRequestMessage(HttpMethod.Get, "/");
            request.Headers.Authorization = new AuthenticationHeaderValue("Bearer", "valid-token");

            // Act
            var response = await client.SendAsync(request);

            // Assert
            Assert.Equal(HttpStatusCode.Unauthorized, response.StatusCode);
        }

        [Fact]
        public async Task HandleAuthenticateAsync_ReplacedTicketAndHandleResponseFromValidateTokenCauseSuccessfulAuthentication()
        {
            // Arrange
            var server = CreateResourceServer(builder =>
            {
                builder.Configure(options => options.Events.OnValidateToken = context =>
                {
<<<<<<< HEAD
                    var identity = new ClaimsIdentity(context.Options.AuthenticationScheme);
=======
                    var identity = new ClaimsIdentity(OpenIddictValidationDefaults.AuthenticationScheme);
>>>>>>> 92524d43
                    identity.AddClaim(new Claim(OAuthValidationConstants.Claims.Subject, "Contoso"));

                    context.Ticket = new AuthenticationTicket(
                        new ClaimsPrincipal(identity),
                        new AuthenticationProperties(),
                        context.Options.AuthenticationScheme);

                    context.HandleResponse();

                    return Task.FromResult(0);
                });
            });

            var client = server.CreateClient();

            var request = new HttpRequestMessage(HttpMethod.Get, "/");
            request.Headers.Authorization = new AuthenticationHeaderValue("Bearer", "valid-token");

            // Act
            var response = await client.SendAsync(request);

            // Assert
            Assert.Equal(HttpStatusCode.OK, response.StatusCode);
            Assert.Equal("Contoso", await response.Content.ReadAsStringAsync());
        }

        [Fact]
        public async Task HandleAuthenticateAsync_UpdatedTicketFromValidateTokenCausesSuccessfulAuthentication()
        {
            // Arrange
            var server = CreateResourceServer(builder =>
            {
                builder.Configure(options => options.Events.OnValidateToken = context =>
                {
                    var identity = new ClaimsIdentity(context.Options.AuthenticationScheme);
                    identity.AddClaim(new Claim(OAuthValidationConstants.Claims.Subject, "Contoso"));

                    context.Ticket = new AuthenticationTicket(
                        new ClaimsPrincipal(identity),
                        new AuthenticationProperties(),
                        context.Options.AuthenticationScheme);

                    context.HandleResponse();

                    return Task.FromResult(0);
                });
            });

            var client = server.CreateClient();

            var request = new HttpRequestMessage(HttpMethod.Get, "/");
            request.Headers.Authorization = new AuthenticationHeaderValue("Bearer", "valid-token");

            // Act
            var response = await client.SendAsync(request);

            // Assert
            Assert.Equal(HttpStatusCode.OK, response.StatusCode);
            Assert.Equal("Contoso", await response.Content.ReadAsStringAsync());
        }

        [Fact]
        public async Task HandleUnauthorizedAsync_ErrorDetailsAreResolvedFromChallengeContext()
        {
            // Arrange
            var server = CreateResourceServer(builder =>
            {
                builder.RemoveErrorDetails();
                builder.SetRealm("global_realm");

                builder.Configure(options => options.Events.OnApplyChallenge = context =>
                {
                    // Assert
                    Assert.Equal(context.Error, "custom_error");
                    Assert.Equal(context.ErrorDescription, "custom_error_description");
                    Assert.Equal(context.ErrorUri, "custom_error_uri");
                    Assert.Equal(context.Realm, "custom_realm");
                    Assert.Equal(context.Scope, "custom_scope");

                    return Task.FromResult(0);
                });
            });

            var client = server.CreateClient();

            // Act
            var response = await client.GetAsync("/challenge");

            // Assert
            Assert.Equal(HttpStatusCode.Unauthorized, response.StatusCode);
            Assert.Equal(@"Bearer realm=""custom_realm"", error=""custom_error"", error_description=""custom_error_description"", " +
                         @"error_uri=""custom_error_uri"", scope=""custom_scope""", response.Headers.WwwAuthenticate.ToString());
        }

        [Theory]
        [InlineData("invalid-token", OAuthValidationConstants.Errors.InvalidToken, "The access token is not valid.")]
        [InlineData("expired-token", OAuthValidationConstants.Errors.InvalidToken, "The access token is no longer valid.")]
        public async Task HandleUnauthorizedAsync_ErrorDetailsAreInferredFromAuthenticationFailure(
            string token, string error, string description)
        {
            // Arrange
            var server = CreateResourceServer();
            var client = server.CreateClient();

            var request = new HttpRequestMessage(HttpMethod.Get, "/");
            request.Headers.Authorization = new AuthenticationHeaderValue("Bearer", token);

            // Act
            var response = await client.SendAsync(request);

            // Assert
            Assert.Equal(HttpStatusCode.Unauthorized, response.StatusCode);
            Assert.Equal($@"Bearer error=""{error}"", error_description=""{description}""",
                         response.Headers.WwwAuthenticate.ToString());
        }

        [Fact]
        public async Task HandleUnauthorizedAsync_ApplyChallenge_AllowsHandlingResponse()
        {
            // Arrange
            var server = CreateResourceServer(builder =>
            {
                builder.Configure(options => options.Events.OnApplyChallenge = context =>
                {
                    context.HandleResponse();
                    context.HttpContext.Response.Headers["X-Custom-Authentication-Header"] = "Bearer";

                    return Task.FromResult(0);
                });
            });

            var client = server.CreateClient();

            // Act
            var response = await client.GetAsync("/challenge");

            // Assert
            Assert.Equal(HttpStatusCode.OK, response.StatusCode);
            Assert.Empty(response.Headers.WwwAuthenticate);
            Assert.Equal(new[] { "Bearer" }, response.Headers.GetValues("X-Custom-Authentication-Header"));
        }

        [Fact]
        public async Task HandleUnauthorizedAsync_ApplyChallenge_AllowsSkippingToNextMiddleware()
        {
            // Arrange
            var server = CreateResourceServer(builder =>
            {
                builder.Configure(options => options.Events.OnApplyChallenge = context =>
                {
                    context.SkipToNextMiddleware();

                    return Task.FromResult(0);
                });
            });

            var client = server.CreateClient();

            // Act
            var response = await client.GetAsync("/challenge");

            // Assert
            Assert.Equal(HttpStatusCode.OK, response.StatusCode);
            Assert.Empty(response.Headers.WwwAuthenticate);
            Assert.Empty(await response.Content.ReadAsStringAsync());
        }

        [Theory]
        [InlineData(null, null, null, null, null, "Bearer")]
        [InlineData("custom_error", null, null, null, null, @"Bearer error=""custom_error""")]
        [InlineData(null, "custom_error_description", null, null, null, @"Bearer error_description=""custom_error_description""")]
        [InlineData(null, null, "custom_error_uri", null, null, @"Bearer error_uri=""custom_error_uri""")]
        [InlineData(null, null, null, "custom_realm", null, @"Bearer realm=""custom_realm""")]
        [InlineData(null, null, null, null, "custom_scope", @"Bearer scope=""custom_scope""")]
        [InlineData("custom_error", "custom_error_description", "custom_error_uri", "custom_realm", "custom_scope",
                    @"Bearer realm=""custom_realm"", error=""custom_error"", " +
                    @"error_description=""custom_error_description"", " +
                    @"error_uri=""custom_error_uri"", scope=""custom_scope""")]
        public async Task HandleUnauthorizedAsync_ReturnsExpectedWwwAuthenticateHeader(
            string error, string description, string uri, string realm, string scope, string header)
        {
            // Arrange
            var server = CreateResourceServer(builder =>
            {
                builder.Configure(options => options.Events.OnApplyChallenge = context =>
                {
                    context.Error = error;
                    context.ErrorDescription = description;
                    context.ErrorUri = uri;
                    context.Realm = realm;
                    context.Scope = scope;

                    return Task.FromResult(0);
                });
            });

            var client = server.CreateClient();

            // Act
            var response = await client.GetAsync("/challenge");

            // Assert
            Assert.Equal(HttpStatusCode.Unauthorized, response.StatusCode);
            Assert.Equal(header, response.Headers.WwwAuthenticate.ToString());
        }

        private static TestServer CreateResourceServer(Action<OpenIddictValidationBuilder> configuration = null)
        {
            var format = new Mock<ISecureDataFormat<AuthenticationTicket>>(MockBehavior.Strict);

            format.Setup(mock => mock.Unprotect(It.Is<string>(token => token == "invalid-token")))
                  .Returns(value: null);

            format.Setup(mock => mock.Unprotect(It.Is<string>(token => token == "valid-token")))
                  .Returns(delegate
                  {
                      var identity = new ClaimsIdentity(OpenIddictValidationDefaults.AuthenticationScheme);
                      identity.AddClaim(new Claim(OAuthValidationConstants.Claims.Subject, "Fabrikam"));

                      var properties = new AuthenticationProperties();

                      return new AuthenticationTicket(new ClaimsPrincipal(identity),
                          properties, OpenIddictValidationDefaults.AuthenticationScheme);
                  });

            format.Setup(mock => mock.Unprotect(It.Is<string>(token => token == "valid-token-with-scopes")))
                  .Returns(delegate
                  {
                      var identity = new ClaimsIdentity(OpenIddictValidationDefaults.AuthenticationScheme);
                      identity.AddClaim(new Claim(OAuthValidationConstants.Claims.Subject, "Fabrikam"));

                      var properties = new AuthenticationProperties();
                      properties.Items[OAuthValidationConstants.Properties.Scopes] =
                        @"[""C54A8F5E-0387-43F4-BA43-FD4B50DC190D"",""5C57E3BD-9EFB-4224-9AB8-C8C5E009FFD7""]";

                      return new AuthenticationTicket(new ClaimsPrincipal(identity),
                          properties, OpenIddictValidationDefaults.AuthenticationScheme);
                  });

            format.Setup(mock => mock.Unprotect(It.Is<string>(token => token == "valid-token-with-single-audience")))
                  .Returns(delegate
                  {
                      var identity = new ClaimsIdentity(OpenIddictValidationDefaults.AuthenticationScheme);
                      identity.AddClaim(new Claim(OAuthValidationConstants.Claims.Subject, "Fabrikam"));

                      var properties = new AuthenticationProperties(new Dictionary<string, string>
                      {
                          [OAuthValidationConstants.Properties.Audiences] = @"[""http://www.contoso.com/""]"
                      });

                      return new AuthenticationTicket(new ClaimsPrincipal(identity),
                          properties, OpenIddictValidationDefaults.AuthenticationScheme);
                  });

            format.Setup(mock => mock.Unprotect(It.Is<string>(token => token == "valid-token-with-multiple-audiences")))
                  .Returns(delegate
                  {
                      var identity = new ClaimsIdentity(OpenIddictValidationDefaults.AuthenticationScheme);
                      identity.AddClaim(new Claim(OAuthValidationConstants.Claims.Subject, "Fabrikam"));

                      var properties = new AuthenticationProperties(new Dictionary<string, string>
                      {
                          [OAuthValidationConstants.Properties.Audiences] = @"[""http://www.contoso.com/"",""http://www.fabrikam.com/""]"
                      });

                      return new AuthenticationTicket(new ClaimsPrincipal(identity),
                          properties, OpenIddictValidationDefaults.AuthenticationScheme);
                  });

            format.Setup(mock => mock.Unprotect(It.Is<string>(token => token == "expired-token")))
                  .Returns(delegate
                  {
                      var identity = new ClaimsIdentity(OpenIddictValidationDefaults.AuthenticationScheme);
                      identity.AddClaim(new Claim(OAuthValidationConstants.Claims.Subject, "Fabrikam"));

                      var properties = new AuthenticationProperties();
                      properties.ExpiresUtc = DateTimeOffset.UtcNow - TimeSpan.FromDays(1);

                      return new AuthenticationTicket(new ClaimsPrincipal(identity),
                          properties, OpenIddictValidationDefaults.AuthenticationScheme);
                  });

            var builder = new WebHostBuilder();
            builder.UseEnvironment("Testing");

            builder.ConfigureLogging(options => options.AddDebug());

            builder.ConfigureServices(services =>
            {
                services.AddOpenIddict()
                    .AddCore(options =>
                    {
                        options.UseDefaultModels();

                        // Replace the default OpenIddict managers.
                        options.Services.AddSingleton(CreateApplicationManager());
                        options.Services.AddSingleton(CreateAuthorizationManager());
                        options.Services.AddSingleton(CreateScopeManager());
                        options.Services.AddSingleton(CreateTokenManager());
                    })

                    .AddValidation(options =>
                    {
                        options.Configure(settings => settings.AccessTokenFormat = format.Object);

                        // Note: overriding the default data protection provider is not necessary for the tests to pass,
                        // but is useful to ensure unnecessary keys are not persisted in testing environments, which also
                        // helps make the unit tests run faster, as no registry or disk access is required in this case.
                        options.UseDataProtectionProvider(new EphemeralDataProtectionProvider());

                        // Run the configuration delegate
                        // registered by the unit tests.
                        configuration?.Invoke(options);
                    });
            });

            builder.Configure(app =>
            {
                app.UseOpenIddictValidation();

                app.Map("/ticket", map => map.Run(async context =>
                {
<<<<<<< HEAD
                    var ticket = new AuthenticateContext(OAuthValidationDefaults.AuthenticationScheme);
                    await context.Authentication.AuthenticateAsync(ticket);

                    if (!ticket.Accepted || ticket.Principal == null || ticket.Properties == null)
=======
                    var result = await context.AuthenticateAsync(OpenIddictValidationDefaults.AuthenticationScheme);
                    if (result.Principal == null)
>>>>>>> 92524d43
                    {
                        await context.Authentication.ChallengeAsync();

                        return;
                    }

                    context.Response.ContentType = "application/json";

                    // Return the authentication ticket as a JSON object.
                    await context.Response.WriteAsync(JsonConvert.SerializeObject(new
                    {
                        Claims = from claim in ticket.Principal.Claims
                                 select new { claim.Type, claim.Value },

                        Properties = from property in ticket.Properties
                                     select new { Name = property.Key, property.Value }
                    }));
                }));

                app.Map("/challenge", map => map.Run(context =>
                {
                    var properties = new AuthenticationProperties(new Dictionary<string, string>
                    {
                        [OAuthValidationConstants.Properties.Error] = "custom_error",
                        [OAuthValidationConstants.Properties.ErrorDescription] = "custom_error_description",
                        [OAuthValidationConstants.Properties.ErrorUri] = "custom_error_uri",
                        [OAuthValidationConstants.Properties.Realm] = "custom_realm",
                        [OAuthValidationConstants.Properties.Scope] = "custom_scope",
                    });

<<<<<<< HEAD
                    return context.Authentication.ChallengeAsync(OAuthValidationDefaults.AuthenticationScheme, properties);
=======
                    return context.ChallengeAsync(OpenIddictValidationDefaults.AuthenticationScheme, properties);
>>>>>>> 92524d43
                }));

                app.Run(context =>
                {
<<<<<<< HEAD
                    if (!context.User.Identities.Any(identity => identity.IsAuthenticated))
                    {
                        return context.Authentication.ChallengeAsync();
=======
                    var result = await context.AuthenticateAsync(OpenIddictValidationDefaults.AuthenticationScheme);
                    if (result.Principal == null)
                    {
                        await context.ChallengeAsync(OpenIddictValidationDefaults.AuthenticationScheme);

                        return;
                    }

                    var subject = result.Principal.FindFirst(OAuthValidationConstants.Claims.Subject)?.Value;
                    if (string.IsNullOrEmpty(subject))
                    {
                        await context.ChallengeAsync(OpenIddictValidationDefaults.AuthenticationScheme);

                        return;
>>>>>>> 92524d43
                    }

                    var identifier = context.User.FindFirst(OAuthValidationConstants.Claims.Subject).Value;
                    return context.Response.WriteAsync(identifier);
                });
            });

            return new TestServer(builder);

        }

        private static OpenIddictApplicationManager<OpenIddictApplication> CreateApplicationManager(
            Action<Mock<OpenIddictApplicationManager<OpenIddictApplication>>> configuration = null)
        {
            var manager = new Mock<OpenIddictApplicationManager<OpenIddictApplication>>(
                Mock.Of<IOpenIddictApplicationStoreResolver>(),
                Mock.Of<ILogger<OpenIddictApplicationManager<OpenIddictApplication>>>(),
                Mock.Of<IOptions<OpenIddictCoreOptions>>());

            configuration?.Invoke(manager);

            return manager.Object;
        }

        private static OpenIddictAuthorizationManager<OpenIddictAuthorization> CreateAuthorizationManager(
            Action<Mock<OpenIddictAuthorizationManager<OpenIddictAuthorization>>> configuration = null)
        {
            var manager = new Mock<OpenIddictAuthorizationManager<OpenIddictAuthorization>>(
                Mock.Of<IOpenIddictAuthorizationStoreResolver>(),
                Mock.Of<ILogger<OpenIddictAuthorizationManager<OpenIddictAuthorization>>>(),
                Mock.Of<IOptions<OpenIddictCoreOptions>>());

            configuration?.Invoke(manager);

            return manager.Object;
        }

        private static OpenIddictScopeManager<OpenIddictScope> CreateScopeManager(
            Action<Mock<OpenIddictScopeManager<OpenIddictScope>>> configuration = null)
        {
            var manager = new Mock<OpenIddictScopeManager<OpenIddictScope>>(
                Mock.Of<IOpenIddictScopeStoreResolver>(),
                Mock.Of<ILogger<OpenIddictScopeManager<OpenIddictScope>>>(),
                Mock.Of<IOptions<OpenIddictCoreOptions>>());

            configuration?.Invoke(manager);

            return manager.Object;
        }

        private static OpenIddictTokenManager<OpenIddictToken> CreateTokenManager(
            Action<Mock<OpenIddictTokenManager<OpenIddictToken>>> configuration = null)
        {
            var manager = new Mock<OpenIddictTokenManager<OpenIddictToken>>(
                Mock.Of<IOpenIddictTokenStoreResolver>(),
                Mock.Of<ILogger<OpenIddictTokenManager<OpenIddictToken>>>(),
                Mock.Of<IOptions<OpenIddictCoreOptions>>());

            configuration?.Invoke(manager);

            return manager.Object;
        }
    }
}<|MERGE_RESOLUTION|>--- conflicted
+++ resolved
@@ -378,11 +378,7 @@
             {
                 builder.Configure(options => options.Events.OnRetrieveToken = context =>
                 {
-<<<<<<< HEAD
                     var identity = new ClaimsIdentity(context.Options.AuthenticationScheme);
-=======
-                    var identity = new ClaimsIdentity(OpenIddictValidationDefaults.AuthenticationScheme);
->>>>>>> 92524d43
                     identity.AddClaim(new Claim(OAuthValidationConstants.Claims.Subject, "Fabrikam"));
 
                     context.Ticket = new AuthenticationTicket(
@@ -470,11 +466,7 @@
             {
                 builder.Configure(options => options.Events.OnValidateToken = context =>
                 {
-<<<<<<< HEAD
                     var identity = new ClaimsIdentity(context.Options.AuthenticationScheme);
-=======
-                    var identity = new ClaimsIdentity(OpenIddictValidationDefaults.AuthenticationScheme);
->>>>>>> 92524d43
                     identity.AddClaim(new Claim(OAuthValidationConstants.Claims.Subject, "Contoso"));
 
                     context.Ticket = new AuthenticationTicket(
@@ -797,15 +789,10 @@
 
                 app.Map("/ticket", map => map.Run(async context =>
                 {
-<<<<<<< HEAD
-                    var ticket = new AuthenticateContext(OAuthValidationDefaults.AuthenticationScheme);
+                    var ticket = new AuthenticateContext(OpenIddictValidationDefaults.AuthenticationScheme);
                     await context.Authentication.AuthenticateAsync(ticket);
 
                     if (!ticket.Accepted || ticket.Principal == null || ticket.Properties == null)
-=======
-                    var result = await context.AuthenticateAsync(OpenIddictValidationDefaults.AuthenticationScheme);
-                    if (result.Principal == null)
->>>>>>> 92524d43
                     {
                         await context.Authentication.ChallengeAsync();
 
@@ -836,35 +823,14 @@
                         [OAuthValidationConstants.Properties.Scope] = "custom_scope",
                     });
 
-<<<<<<< HEAD
-                    return context.Authentication.ChallengeAsync(OAuthValidationDefaults.AuthenticationScheme, properties);
-=======
-                    return context.ChallengeAsync(OpenIddictValidationDefaults.AuthenticationScheme, properties);
->>>>>>> 92524d43
+                    return context.Authentication.ChallengeAsync(OpenIddictValidationDefaults.AuthenticationScheme, properties);
                 }));
 
                 app.Run(context =>
                 {
-<<<<<<< HEAD
                     if (!context.User.Identities.Any(identity => identity.IsAuthenticated))
                     {
                         return context.Authentication.ChallengeAsync();
-=======
-                    var result = await context.AuthenticateAsync(OpenIddictValidationDefaults.AuthenticationScheme);
-                    if (result.Principal == null)
-                    {
-                        await context.ChallengeAsync(OpenIddictValidationDefaults.AuthenticationScheme);
-
-                        return;
-                    }
-
-                    var subject = result.Principal.FindFirst(OAuthValidationConstants.Claims.Subject)?.Value;
-                    if (string.IsNullOrEmpty(subject))
-                    {
-                        await context.ChallengeAsync(OpenIddictValidationDefaults.AuthenticationScheme);
-
-                        return;
->>>>>>> 92524d43
                     }
 
                     var identifier = context.User.FindFirst(OAuthValidationConstants.Claims.Subject).Value;
