--- conflicted
+++ resolved
@@ -163,14 +163,9 @@
             cache.Verify(mock => mock.SetAsync(
                 OpenIddictConstants.Environment.LogoutRequest + identifier,
                 It.IsAny<byte[]>(),
-<<<<<<< HEAD
-                It.IsAny<DistributedCacheEntryOptions>()), Times.Once());
-=======
                 It.Is<DistributedCacheEntryOptions>(options =>
                     options.AbsoluteExpirationRelativeToNow == TimeSpan.FromDays(42) &&
-                    options.SlidingExpiration == TimeSpan.FromSeconds(42)),
-                It.IsAny<CancellationToken>()), Times.Once());
->>>>>>> aa791313
+                    options.SlidingExpiration == TimeSpan.FromSeconds(42))), Times.Once());
 
             generator.Verify(mock => mock.GetBytes(It.Is<byte[]>(bytes => bytes.Length == 256 / 8)), Times.Once());
         }
